--- conflicted
+++ resolved
@@ -533,11 +533,7 @@
 }
 
 /*
-<<<<<<< HEAD
- * Copy the page to its new location
-=======
  * Copy the flags and some other ancillary information
->>>>>>> df0cc57e
  */
 void folio_migrate_flags(struct folio *newfolio, struct folio *folio)
 {
@@ -582,15 +578,6 @@
 	 * Please do not reorder this without considering how mm/ksm.c's
 	 * get_ksm_page() depends upon ksm_migrate_page() and PageSwapCache().
 	 */
-<<<<<<< HEAD
-	if (PageSwapCache(page))
-		ClearPageSwapCache(page);
-	ClearPagePrivate(page);
-
-	/* page->private contains hugetlb specific flags */
-	if (!PageHuge(page))
-		set_page_private(page, 0);
-=======
 	if (folio_test_swapcache(folio))
 		folio_clear_swapcache(folio);
 	folio_clear_private(folio);
@@ -598,7 +585,6 @@
 	/* page->private contains hugetlb specific flags */
 	if (!folio_test_hugetlb(folio))
 		folio->private = NULL;
->>>>>>> df0cc57e
 
 	/*
 	 * If any waiters have accumulated on the new page then
@@ -2578,59 +2564,11 @@
 				get_page(page);
 				putback_lru_page(page);
 			}
-<<<<<<< HEAD
-		}
-	}
-
-	for (i = 0, addr = start; i < npages && restore; i++, addr += PAGE_SIZE) {
-		struct page *page = migrate_pfn_to_page(migrate->src[i]);
-
-		if (!page || (migrate->src[i] & MIGRATE_PFN_MIGRATE))
-			continue;
-
-		remove_migration_pte(page, migrate->vma, addr, page);
-
-		migrate->src[i] = 0;
-		unlock_page(page);
-		put_page(page);
-		restore--;
-	}
-}
-
-/*
- * migrate_vma_unmap() - replace page mapping with special migration pte entry
- * @migrate: migrate struct containing all migration information
- *
- * Replace page mapping (CPU page table pte) with a special migration pte entry
- * and check again if it has been pinned. Pinned pages are restored because we
- * cannot migrate them.
- *
- * This is the last step before we call the device driver callback to allocate
- * destination memory and copy contents of original page over to new page.
- */
-static void migrate_vma_unmap(struct migrate_vma *migrate)
-{
-	const unsigned long npages = migrate->npages;
-	const unsigned long start = migrate->start;
-	unsigned long addr, i, restore = 0;
-
-	for (i = 0; i < npages; i++) {
-		struct page *page = migrate_pfn_to_page(migrate->src[i]);
-=======
->>>>>>> df0cc57e
 
 			migrate->src[i] &= ~MIGRATE_PFN_MIGRATE;
 			migrate->cpages--;
 			restore++;
 			continue;
-<<<<<<< HEAD
-
-		if (page_mapped(page)) {
-			try_to_migrate(page, 0);
-			if (page_mapped(page))
-				goto restore;
-=======
->>>>>>> df0cc57e
 		}
 	}
 
@@ -3271,9 +3209,6 @@
 	return 0;
 }
 late_initcall(migrate_on_reclaim_init);
-<<<<<<< HEAD
-#endif /* CONFIG_HOTPLUG_CPU */
-=======
 #endif /* CONFIG_HOTPLUG_CPU */
 
 bool numa_demotion_enabled = false;
@@ -3335,5 +3270,4 @@
 	return err;
 }
 subsys_initcall(numa_init_sysfs);
-#endif
->>>>>>> df0cc57e
+#endif