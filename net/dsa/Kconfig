# SPDX-License-Identifier: GPL-2.0-only

menuconfig NET_DSA
	tristate "Distributed Switch Architecture"
	depends on BRIDGE || BRIDGE=n
	depends on HSR || HSR=n
	depends on INET && NETDEVICES
	select GRO_CELLS
	select NET_SWITCHDEV
	select PHYLINK
	select NET_DEVLINK
	imply NET_SELFTESTS
	help
	  Say Y if you want to enable support for the hardware switches supported
	  by the Distributed Switch Architecture.

if NET_DSA

# Drivers must select the appropriate tagging format(s)

config NET_DSA_TAG_AR9331
	tristate "Tag driver for Atheros AR9331 SoC with built-in switch"
	help
	  Say Y or M if you want to enable support for tagging frames for
	  the Atheros AR9331 SoC with built-in switch.

config NET_DSA_TAG_BRCM_COMMON
	tristate
	default n

config NET_DSA_TAG_BRCM
	tristate "Tag driver for Broadcom switches using in-frame headers"
	select NET_DSA_TAG_BRCM_COMMON
	help
	  Say Y if you want to enable support for tagging frames for the
	  Broadcom switches which place the tag after the MAC source address.

config NET_DSA_TAG_BRCM_LEGACY
	tristate "Tag driver for Broadcom legacy switches using in-frame headers"
	select NET_DSA_TAG_BRCM_COMMON
	help
	  Say Y if you want to enable support for tagging frames for the
	  Broadcom legacy switches which place the tag after the MAC source
	  address.

config NET_DSA_TAG_BRCM_PREPEND
	tristate "Tag driver for Broadcom switches using prepended headers"
	select NET_DSA_TAG_BRCM_COMMON
	help
	  Say Y if you want to enable support for tagging frames for the
	  Broadcom switches which places the tag before the Ethernet header
	  (prepended).

config NET_DSA_TAG_HELLCREEK
	tristate "Tag driver for Hirschmann Hellcreek TSN switches"
	help
	  Say Y or M if you want to enable support for tagging frames
	  for the Hirschmann Hellcreek TSN switches.

config NET_DSA_TAG_GSWIP
	tristate "Tag driver for Lantiq / Intel GSWIP switches"
	help
	  Say Y or M if you want to enable support for tagging frames for the
	  Lantiq / Intel GSWIP switches.

config NET_DSA_TAG_DSA_COMMON
	tristate

config NET_DSA_TAG_DSA
	tristate "Tag driver for Marvell switches using DSA headers"
	select NET_DSA_TAG_DSA_COMMON
	help
	  Say Y or M if you want to enable support for tagging frames for the
	  Marvell switches which use DSA headers.

config NET_DSA_TAG_EDSA
	tristate "Tag driver for Marvell switches using EtherType DSA headers"
	select NET_DSA_TAG_DSA_COMMON
	help
	  Say Y or M if you want to enable support for tagging frames for the
	  Marvell switches which use EtherType DSA headers.

config NET_DSA_TAG_MTK
	tristate "Tag driver for Mediatek switches"
	help
	  Say Y or M if you want to enable support for tagging frames for
	  Mediatek switches.

config NET_DSA_TAG_KSZ
	tristate "Tag driver for Microchip 8795/9477/9893 families of switches"
	help
	  Say Y if you want to enable support for tagging frames for the
	  Microchip 8795/9477/9893 families of switches.

config NET_DSA_TAG_RTL4_A
	tristate "Tag driver for Realtek 4 byte protocol A tags"
	help
	  Say Y or M if you want to enable support for tagging frames for the
	  Realtek switches with 4 byte protocol A tags, sich as found in
	  the Realtek RTL8366RB.

config NET_DSA_TAG_OCELOT
	tristate "Tag driver for Ocelot family of switches, using NPI port"
	select PACKING
	help
	  Say Y or M if you want to enable NPI tagging for the Ocelot switches
	  (VSC7511, VSC7512, VSC7513, VSC7514, VSC9953, VSC9959). In this mode,
	  the frames over the Ethernet CPU port are prepended with a
	  hardware-defined injection/extraction frame header.  Flow control
	  (PAUSE frames) over the CPU port is not supported when operating in
	  this mode.

config NET_DSA_TAG_OCELOT_8021Q
	tristate "Tag driver for Ocelot family of switches, using VLAN"
<<<<<<< HEAD
	depends on MSCC_OCELOT_SWITCH_LIB || \
	          (MSCC_OCELOT_SWITCH_LIB=n && COMPILE_TEST)
=======
>>>>>>> 6195eb15
	help
	  Say Y or M if you want to enable support for tagging frames with a
	  custom VLAN-based header. Frames that require timestamping, such as
	  PTP, are not delivered over Ethernet but over register-based MMIO.
	  Flow control over the CPU port is functional in this mode. When using
	  this mode, less TCAM resources (VCAP IS1, IS2, ES0) are available for
	  use with tc-flower.

config NET_DSA_TAG_QCA
	tristate "Tag driver for Qualcomm Atheros QCA8K switches"
	help
	  Say Y or M if you want to enable support for tagging frames for
	  the Qualcomm Atheros QCA8K switches.

config NET_DSA_TAG_LAN9303
	tristate "Tag driver for SMSC/Microchip LAN9303 family of switches"
	help
	  Say Y or M if you want to enable support for tagging frames for the
	  SMSC/Microchip LAN9303 family of switches.

config NET_DSA_TAG_SJA1105
	tristate "Tag driver for NXP SJA1105 switches"
<<<<<<< HEAD
	depends on NET_DSA_SJA1105 || !NET_DSA_SJA1105
=======
>>>>>>> 6195eb15
	select PACKING
	help
	  Say Y or M if you want to enable support for tagging frames with the
	  NXP SJA1105 switch family. Both the native tagging protocol (which
	  is only for link-local traffic) as well as non-native tagging (based
	  on a custom 802.1Q VLAN header) are available.

config NET_DSA_TAG_TRAILER
	tristate "Tag driver for switches using a trailer tag"
	help
	  Say Y or M if you want to enable support for tagging frames at
	  with a trailed. e.g. Marvell 88E6060.

config NET_DSA_TAG_XRS700X
	tristate "Tag driver for XRS700x switches"
	help
	  Say Y or M if you want to enable support for tagging frames for
	  Arrow SpeedChips XRS700x switches that use a single byte tag trailer.

endif<|MERGE_RESOLUTION|>--- conflicted
+++ resolved
@@ -112,11 +112,6 @@
 
 config NET_DSA_TAG_OCELOT_8021Q
 	tristate "Tag driver for Ocelot family of switches, using VLAN"
-<<<<<<< HEAD
-	depends on MSCC_OCELOT_SWITCH_LIB || \
-	          (MSCC_OCELOT_SWITCH_LIB=n && COMPILE_TEST)
-=======
->>>>>>> 6195eb15
 	help
 	  Say Y or M if you want to enable support for tagging frames with a
 	  custom VLAN-based header. Frames that require timestamping, such as
@@ -139,10 +134,6 @@
 
 config NET_DSA_TAG_SJA1105
 	tristate "Tag driver for NXP SJA1105 switches"
-<<<<<<< HEAD
-	depends on NET_DSA_SJA1105 || !NET_DSA_SJA1105
-=======
->>>>>>> 6195eb15
 	select PACKING
 	help
 	  Say Y or M if you want to enable support for tagging frames with the
