/* SPDX-License-Identifier: GPL-2.0 */
/*
 *  Shared Memory Communications over RDMA (SMC-R) and RoCE
 *
 *  CLC (connection layer control) handshake over initial TCP socket to
 *  prepare for RDMA traffic
 *
 *  Copyright IBM Corp. 2016
 *
 *  Author(s):  Ursula Braun <ubraun@linux.vnet.ibm.com>
 */

#ifndef _SMC_CLC_H
#define _SMC_CLC_H

#include <rdma/ib_verbs.h>
#include <linux/smc.h>

#include "smc.h"
#include "smc_netlink.h"

#define SMC_CLC_PROPOSAL	0x01
#define SMC_CLC_ACCEPT		0x02
#define SMC_CLC_CONFIRM		0x03
#define SMC_CLC_DECLINE		0x04

#define SMC_TYPE_R		0		/* SMC-R only		      */
#define SMC_TYPE_D		1		/* SMC-D only		      */
#define SMC_TYPE_N		2		/* neither SMC-R nor SMC-D    */
#define SMC_TYPE_B		3		/* SMC-R and SMC-D	      */
#define CLC_WAIT_TIME		(6 * HZ)	/* max. wait time on clcsock  */
#define CLC_WAIT_TIME_SHORT	HZ		/* short wait time on clcsock */
#define SMC_CLC_DECL_MEM	0x01010000  /* insufficient memory resources  */
#define SMC_CLC_DECL_TIMEOUT_CL	0x02010000  /* timeout w4 QP confirm link     */
#define SMC_CLC_DECL_TIMEOUT_AL	0x02020000  /* timeout w4 QP add link	      */
#define SMC_CLC_DECL_CNFERR	0x03000000  /* configuration error            */
#define SMC_CLC_DECL_PEERNOSMC	0x03010000  /* peer did not indicate SMC      */
#define SMC_CLC_DECL_IPSEC	0x03020000  /* IPsec usage		      */
#define SMC_CLC_DECL_NOSMCDEV	0x03030000  /* no SMC device found (R or D)   */
#define SMC_CLC_DECL_NOSMCDDEV	0x03030001  /* no SMC-D device found	      */
#define SMC_CLC_DECL_NOSMCRDEV	0x03030002  /* no SMC-R device found	      */
#define SMC_CLC_DECL_NOISM2SUPP	0x03030003  /* hardware has no ISMv2 support  */
#define SMC_CLC_DECL_NOV2EXT	0x03030004  /* peer sent no clc v2 extension  */
#define SMC_CLC_DECL_NOV2DEXT	0x03030005  /* peer sent no clc SMC-Dv2 ext.  */
#define SMC_CLC_DECL_NOSEID	0x03030006  /* peer sent no SEID	      */
#define SMC_CLC_DECL_NOSMCD2DEV	0x03030007  /* no SMC-Dv2 device found	      */
#define SMC_CLC_DECL_NOUEID	0x03030008  /* peer sent no UEID	      */
#define SMC_CLC_DECL_RELEASEERR	0x03030009  /* release version negotiate failed */
#define SMC_CLC_DECL_MAXCONNERR	0x0303000a  /* max connections negotiate failed */
#define SMC_CLC_DECL_MAXLINKERR	0x0303000b  /* max links negotiate failed */
#define SMC_CLC_DECL_MODEUNSUPP	0x03040000  /* smc modes do not match (R or D)*/
#define SMC_CLC_DECL_RMBE_EC	0x03050000  /* peer has eyecatcher in RMBE    */
#define SMC_CLC_DECL_OPTUNSUPP	0x03060000  /* fastopen sockopt not supported */
#define SMC_CLC_DECL_DIFFPREFIX	0x03070000  /* IP prefix / subnet mismatch    */
#define SMC_CLC_DECL_GETVLANERR	0x03080000  /* err to get vlan id of ip device*/
#define SMC_CLC_DECL_ISMVLANERR	0x03090000  /* err to reg vlan id on ism dev  */
#define SMC_CLC_DECL_NOACTLINK	0x030a0000  /* no active smc-r link in lgr    */
#define SMC_CLC_DECL_NOSRVLINK	0x030b0000  /* SMC-R link from srv not found  */
#define SMC_CLC_DECL_VERSMISMAT	0x030c0000  /* SMC version mismatch	      */
#define SMC_CLC_DECL_MAX_DMB	0x030d0000  /* SMC-D DMB limit exceeded       */
#define SMC_CLC_DECL_NOROUTE	0x030e0000  /* SMC-Rv2 conn. no route to peer */
#define SMC_CLC_DECL_NOINDIRECT	0x030f0000  /* SMC-Rv2 conn. indirect mismatch*/
#define SMC_CLC_DECL_SYNCERR	0x04000000  /* synchronization error          */
#define SMC_CLC_DECL_PEERDECL	0x05000000  /* peer declined during handshake */
#define SMC_CLC_DECL_INTERR	0x09990000  /* internal error		      */
#define SMC_CLC_DECL_ERR_RTOK	0x09990001  /*	 rtoken handling failed       */
#define SMC_CLC_DECL_ERR_RDYLNK	0x09990002  /*	 ib ready link failed	      */
#define SMC_CLC_DECL_ERR_REGBUF	0x09990003  /*	 reg rdma bufs failed	      */

#define SMC_FIRST_CONTACT_MASK	0b10	/* first contact bit within typev2 */

struct smc_clc_msg_hdr {	/* header1 of clc messages */
	u8 eyecatcher[4];	/* eye catcher */
	u8 type;		/* proposal / accept / confirm / decline */
	__be16 length;
#if defined(__BIG_ENDIAN_BITFIELD)
	u8 version : 4,
	   typev2  : 2,
	   typev1  : 2;
#elif defined(__LITTLE_ENDIAN_BITFIELD)
	u8 typev1  : 2,
	   typev2  : 2,
	   version : 4;
#endif
} __packed;			/* format defined in RFC7609 */

struct smc_clc_msg_trail {	/* trailer of clc messages */
	u8 eyecatcher[4];
};

struct smc_clc_msg_local {	/* header2 of clc messages */
	u8 id_for_peer[SMC_SYSTEMID_LEN]; /* unique system id */
	u8 gid[16];		/* gid of ib_device port */
	u8 mac[6];		/* mac of ib_device port */
};

/* Struct would be 4 byte aligned, but it is used in an array that is sent
 * to peers and must conform to RFC7609, hence we need to use packed here.
 */
struct smc_clc_ipv6_prefix {
	struct in6_addr prefix;
	u8 prefix_len;
} __packed;			/* format defined in RFC7609 */

#if defined(__BIG_ENDIAN_BITFIELD)
struct smc_clc_v2_flag {
	u8 release : 4,
	   rsvd    : 3,
	   seid    : 1;
};
#elif defined(__LITTLE_ENDIAN_BITFIELD)
struct smc_clc_v2_flag {
	u8 seid   : 1,
	rsvd      : 3,
	release   : 4;
};
#endif

struct smc_clnt_opts_area_hdr {
	u8 eid_cnt;		/* number of user defined EIDs */
	u8 ism_gid_cnt;		/* number of ISMv2 GIDs */
	u8 reserved1;
	struct smc_clc_v2_flag flag;
	u8 reserved2[2];
	__be16 smcd_v2_ext_offset; /* SMC-Dv2 Extension Offset */
};

struct smc_clc_smcd_gid_chid {
	__be64 gid;		/* ISM GID */
	__be16 chid;		/* ISMv2 CHID */
} __packed;		/* format defined in
			 * IBM Shared Memory Communications Version 2
			 * (https://www.ibm.com/support/pages/node/6326337)
			 */

struct smc_clc_v2_extension {
<<<<<<< HEAD
	struct smc_clnt_opts_area_hdr hdr;
	u8 roce[16];		/* RoCEv2 GID */
	u8 max_conns;
	u8 max_links;
	__be16 feature_mask;
	u8 reserved[12];
=======
	/* New members must be added within the struct_group() macro below. */
	struct_group_tagged(smc_clc_v2_extension_fixed, fixed,
		struct smc_clnt_opts_area_hdr hdr;
		u8 roce[16];		/* RoCEv2 GID */
		u8 max_conns;
		u8 max_links;
		__be16 feature_mask;
		u8 reserved[12];
	);
>>>>>>> 0c383648
	u8 user_eids[][SMC_MAX_EID_LEN];
};

struct smc_clc_msg_proposal_prefix {	/* prefix part of clc proposal message*/
	__be32 outgoing_subnet;	/* subnet mask */
	u8 prefix_len;		/* number of significant bits in mask */
	u8 reserved[2];
	u8 ipv6_prefixes_cnt;	/* number of IPv6 prefixes in prefix array */
} __aligned(4);

struct smc_clc_msg_smcd {	/* SMC-D GID information */
	struct smc_clc_smcd_gid_chid ism; /* ISM native GID+CHID of requestor */
	__be16 v2_ext_offset;	/* SMC Version 2 Extension Offset */
	u8 vendor_oui[3];	/* vendor organizationally unique identifier */
	u8 vendor_exp_options[5];
	u8 reserved[20];
};

struct smc_clc_smcd_v2_extension {
	/* New members must be added within the struct_group() macro below. */
	struct_group_tagged(smc_clc_smcd_v2_extension_fixed, fixed,
		u8 system_eid[SMC_MAX_EID_LEN];
		u8 reserved[16];
	);
	struct smc_clc_smcd_gid_chid gidchid[];
};

struct smc_clc_msg_proposal {	/* clc proposal message sent by Linux */
	struct smc_clc_msg_hdr hdr;
	struct smc_clc_msg_local lcl;
	__be16 iparea_offset;	/* offset to IP address information area */
} __aligned(4);

#define SMC_CLC_MAX_V6_PREFIX		8
#define SMC_CLC_MAX_UEID		8
#define SMCD_CLC_MAX_V2_GID_ENTRIES	8 /* max # of CHID-GID entries in CLC
					   * proposal SMC-Dv2 extension.
					   * each ISM device takes one entry and
					   * each Emulated-ISM takes two entries
					   */

struct smc_clc_msg_proposal_area {
	struct smc_clc_msg_proposal		pclc_base;
	struct smc_clc_msg_smcd			pclc_smcd;
	struct smc_clc_msg_proposal_prefix	pclc_prfx;
	struct smc_clc_ipv6_prefix	pclc_prfx_ipv6[SMC_CLC_MAX_V6_PREFIX];
	struct smc_clc_v2_extension_fixed	pclc_v2_ext;
	u8			user_eids[SMC_CLC_MAX_UEID][SMC_MAX_EID_LEN];
<<<<<<< HEAD
	struct smc_clc_smcd_v2_extension	pclc_smcd_v2_ext;
=======
	struct smc_clc_smcd_v2_extension_fixed	pclc_smcd_v2_ext;
>>>>>>> 0c383648
	struct smc_clc_smcd_gid_chid
				pclc_gidchids[SMCD_CLC_MAX_V2_GID_ENTRIES];
	struct smc_clc_msg_trail		pclc_trl;
};

struct smcr_clc_msg_accept_confirm {	/* SMCR accept/confirm */
	struct smc_clc_msg_local lcl;
	u8 qpn[3];			/* QP number */
	__be32 rmb_rkey;		/* RMB rkey */
	u8 rmbe_idx;			/* Index of RMBE in RMB */
	__be32 rmbe_alert_token;	/* unique connection id */
 #if defined(__BIG_ENDIAN_BITFIELD)
	u8 rmbe_size : 4,		/* buf size (compressed) */
	   qp_mtu   : 4;		/* QP mtu */
#elif defined(__LITTLE_ENDIAN_BITFIELD)
	u8 qp_mtu   : 4,
	   rmbe_size : 4;
#endif
	u8 reserved;
	__be64 rmb_dma_addr;	/* RMB virtual address */
	u8 reserved2;
	u8 psn[3];		/* packet sequence number */
} __packed;

struct smcd_clc_msg_accept_confirm_common {	/* SMCD accept/confirm */
	__be64 gid;		/* Sender GID */
	__be64 token;		/* DMB token */
	u8 dmbe_idx;		/* DMBE index */
#if defined(__BIG_ENDIAN_BITFIELD)
	u8 dmbe_size : 4,	/* buf size (compressed) */
	   reserved3 : 4;
#elif defined(__LITTLE_ENDIAN_BITFIELD)
	u8 reserved3 : 4,
	   dmbe_size : 4;
#endif
	u16 reserved4;
	__be32 linkid;		/* Link identifier */
} __packed;

#define SMC_CLC_OS_ZOS		1
#define SMC_CLC_OS_LINUX	2
#define SMC_CLC_OS_AIX		3

struct smc_clc_first_contact_ext {
#if defined(__BIG_ENDIAN_BITFIELD)
	u8 v2_direct : 1,
	   reserved  : 7;
	u8 os_type : 4,
	   release : 4;
#elif defined(__LITTLE_ENDIAN_BITFIELD)
	u8 reserved  : 7,
	   v2_direct : 1;
	u8 release : 4,
	   os_type : 4;
#endif
	u8 reserved2[2];
	u8 hostname[SMC_MAX_HOSTNAME_LEN];
};

struct smc_clc_first_contact_ext_v2x {
	struct smc_clc_first_contact_ext fce_v2_base;
	union {
		struct {
			u8 max_conns; /* for SMC-R only */
			u8 max_links; /* for SMC-R only */
		};
		u8 reserved3[2];	/* for SMC-D only */
	};
	__be16 feature_mask;
	__be32 vendor_exp_options;
	u8 reserved4[8];
} __packed;		/* format defined in
			 * IBM Shared Memory Communications Version 2 (Third Edition)
			 * (https://www.ibm.com/support/pages/node/7009315)
			 */

struct smc_clc_fce_gid_ext {
	u8 gid_cnt;
	u8 reserved2[3];
	u8 gid[][SMC_GID_SIZE];
};

struct smc_clc_msg_accept_confirm {	/* clc accept / confirm message */
	struct smc_clc_msg_hdr hdr;
	union {
		struct { /* SMC-R */
			struct smcr_clc_msg_accept_confirm r0;
			struct { /* v2 only */
				u8 eid[SMC_MAX_EID_LEN];
				u8 reserved6[8];
			} __packed r1;
		};
		struct { /* SMC-D */
			struct smcd_clc_msg_accept_confirm_common d0;
			struct { /* v2 only, but 12 bytes reserved in v1 */
				__be16 chid;
				u8 eid[SMC_MAX_EID_LEN];
				__be64 gid_ext;
			} __packed d1;
		};
	};
};

struct smc_clc_msg_decline {	/* clc decline message */
	struct smc_clc_msg_hdr hdr;
	u8 id_for_peer[SMC_SYSTEMID_LEN]; /* sender peer_id */
	__be32 peer_diagnosis;	/* diagnosis information */
#if defined(__BIG_ENDIAN_BITFIELD)
	u8 os_type  : 4,
	   reserved : 4;
#elif defined(__LITTLE_ENDIAN_BITFIELD)
	u8 reserved : 4,
	   os_type  : 4;
#endif
	u8 reserved2[3];
	struct smc_clc_msg_trail trl; /* eye catcher "SMCD" or "SMCR" EBCDIC */
} __aligned(4);

#define SMC_DECL_DIAG_COUNT_V2	4 /* no. of additional peer diagnosis codes */

struct smc_clc_msg_decline_v2 {	/* clc decline message */
	struct smc_clc_msg_hdr hdr;
	u8 id_for_peer[SMC_SYSTEMID_LEN]; /* sender peer_id */
	__be32 peer_diagnosis;	/* diagnosis information */
#if defined(__BIG_ENDIAN_BITFIELD)
	u8 os_type  : 4,
	   reserved : 4;
#elif defined(__LITTLE_ENDIAN_BITFIELD)
	u8 reserved : 4,
	   os_type  : 4;
#endif
	u8 reserved2[3];
	__be32 peer_diagnosis_v2[SMC_DECL_DIAG_COUNT_V2];
	struct smc_clc_msg_trail trl; /* eye catcher "SMCD" or "SMCR" EBCDIC */
} __aligned(4);

/* determine start of the prefix area within the proposal message */
static inline struct smc_clc_msg_proposal_prefix *
smc_clc_proposal_get_prefix(struct smc_clc_msg_proposal *pclc)
{
	return (struct smc_clc_msg_proposal_prefix *)
	       ((u8 *)pclc + sizeof(*pclc) + ntohs(pclc->iparea_offset));
}

static inline bool smcr_indicated(int smc_type)
{
	return smc_type == SMC_TYPE_R || smc_type == SMC_TYPE_B;
}

static inline bool smcd_indicated(int smc_type)
{
	return smc_type == SMC_TYPE_D || smc_type == SMC_TYPE_B;
}

static inline u8 smc_indicated_type(int is_smcd, int is_smcr)
{
	if (is_smcd && is_smcr)
		return SMC_TYPE_B;
	if (is_smcd)
		return SMC_TYPE_D;
	if (is_smcr)
		return SMC_TYPE_R;
	return SMC_TYPE_N;
}

/* get SMC-D info from proposal message */
static inline struct smc_clc_msg_smcd *
smc_get_clc_msg_smcd(struct smc_clc_msg_proposal *prop)
{
	if (smcd_indicated(prop->hdr.typev1) &&
	    ntohs(prop->iparea_offset) != sizeof(struct smc_clc_msg_smcd))
		return NULL;

	return (struct smc_clc_msg_smcd *)(prop + 1);
}

static inline struct smc_clc_v2_extension *
smc_get_clc_v2_ext(struct smc_clc_msg_proposal *prop)
{
	struct smc_clc_msg_smcd *prop_smcd = smc_get_clc_msg_smcd(prop);

	if (!prop_smcd || !ntohs(prop_smcd->v2_ext_offset))
		return NULL;

	return (struct smc_clc_v2_extension *)
	       ((u8 *)prop_smcd +
	       offsetof(struct smc_clc_msg_smcd, v2_ext_offset) +
	       sizeof(prop_smcd->v2_ext_offset) +
	       ntohs(prop_smcd->v2_ext_offset));
}

static inline struct smc_clc_smcd_v2_extension *
smc_get_clc_smcd_v2_ext(struct smc_clc_v2_extension *prop_v2ext)
{
	if (!prop_v2ext)
		return NULL;
	if (!ntohs(prop_v2ext->hdr.smcd_v2_ext_offset))
		return NULL;

	return (struct smc_clc_smcd_v2_extension *)
		((u8 *)prop_v2ext +
		 offsetof(struct smc_clc_v2_extension, hdr) +
		 offsetof(struct smc_clnt_opts_area_hdr, smcd_v2_ext_offset) +
		 sizeof(prop_v2ext->hdr.smcd_v2_ext_offset) +
		 ntohs(prop_v2ext->hdr.smcd_v2_ext_offset));
}

static inline struct smc_clc_first_contact_ext *
smc_get_clc_first_contact_ext(struct smc_clc_msg_accept_confirm *clc,
			      bool is_smcd)
{
	int clc_v2_len;

	if (clc->hdr.version == SMC_V1 ||
	    !(clc->hdr.typev2 & SMC_FIRST_CONTACT_MASK))
		return NULL;

	if (is_smcd)
		clc_v2_len =
			offsetofend(struct smc_clc_msg_accept_confirm, d1);
	else
		clc_v2_len =
			offsetofend(struct smc_clc_msg_accept_confirm, r1);

	return (struct smc_clc_first_contact_ext *)(((u8 *)clc) + clc_v2_len);
}

struct smcd_dev;
struct smc_init_info;

int smc_clc_prfx_match(struct socket *clcsock,
		       struct smc_clc_msg_proposal_prefix *prop);
int smc_clc_wait_msg(struct smc_sock *smc, void *buf, int buflen,
		     u8 expected_type, unsigned long timeout);
int smc_clc_send_decline(struct smc_sock *smc, u32 peer_diag_info, u8 version);
int smc_clc_send_proposal(struct smc_sock *smc, struct smc_init_info *ini);
int smc_clc_send_confirm(struct smc_sock *smc, bool clnt_first_contact,
			 u8 version, u8 *eid, struct smc_init_info *ini);
int smc_clc_send_accept(struct smc_sock *smc, bool srv_first_contact,
			u8 version, u8 *negotiated_eid, struct smc_init_info *ini);
int smc_clc_srv_v2x_features_validate(struct smc_sock *smc,
				      struct smc_clc_msg_proposal *pclc,
				      struct smc_init_info *ini);
int smc_clc_clnt_v2x_features_validate(struct smc_clc_first_contact_ext *fce,
				       struct smc_init_info *ini);
int smc_clc_v2x_features_confirm_check(struct smc_clc_msg_accept_confirm *cclc,
				       struct smc_init_info *ini);
void smc_clc_init(void) __init;
void smc_clc_exit(void);
void smc_clc_get_hostname(u8 **host);
bool smc_clc_match_eid(u8 *negotiated_eid,
		       struct smc_clc_v2_extension *smc_v2_ext,
		       u8 *peer_eid, u8 *local_eid);
int smc_clc_ueid_count(void);
int smc_nl_dump_ueid(struct sk_buff *skb, struct netlink_callback *cb);
int smc_nl_add_ueid(struct sk_buff *skb, struct genl_info *info);
int smc_nl_remove_ueid(struct sk_buff *skb, struct genl_info *info);
int smc_nl_flush_ueid(struct sk_buff *skb, struct genl_info *info);
int smc_nl_dump_seid(struct sk_buff *skb, struct netlink_callback *cb);
int smc_nl_enable_seid(struct sk_buff *skb, struct genl_info *info);
int smc_nl_disable_seid(struct sk_buff *skb, struct genl_info *info);

#endif<|MERGE_RESOLUTION|>--- conflicted
+++ resolved
@@ -134,14 +134,6 @@
 			 */
 
 struct smc_clc_v2_extension {
-<<<<<<< HEAD
-	struct smc_clnt_opts_area_hdr hdr;
-	u8 roce[16];		/* RoCEv2 GID */
-	u8 max_conns;
-	u8 max_links;
-	__be16 feature_mask;
-	u8 reserved[12];
-=======
 	/* New members must be added within the struct_group() macro below. */
 	struct_group_tagged(smc_clc_v2_extension_fixed, fixed,
 		struct smc_clnt_opts_area_hdr hdr;
@@ -151,7 +143,6 @@
 		__be16 feature_mask;
 		u8 reserved[12];
 	);
->>>>>>> 0c383648
 	u8 user_eids[][SMC_MAX_EID_LEN];
 };
 
@@ -200,11 +191,7 @@
 	struct smc_clc_ipv6_prefix	pclc_prfx_ipv6[SMC_CLC_MAX_V6_PREFIX];
 	struct smc_clc_v2_extension_fixed	pclc_v2_ext;
 	u8			user_eids[SMC_CLC_MAX_UEID][SMC_MAX_EID_LEN];
-<<<<<<< HEAD
-	struct smc_clc_smcd_v2_extension	pclc_smcd_v2_ext;
-=======
 	struct smc_clc_smcd_v2_extension_fixed	pclc_smcd_v2_ext;
->>>>>>> 0c383648
 	struct smc_clc_smcd_gid_chid
 				pclc_gidchids[SMCD_CLC_MAX_V2_GID_ENTRIES];
 	struct smc_clc_msg_trail		pclc_trl;
