--- conflicted
+++ resolved
@@ -5666,20 +5666,13 @@
 	else if (flags & BTRFS_BLOCK_GROUP_DUP)
 		return BTRFS_RAID_DUP;
 	else if (flags & BTRFS_BLOCK_GROUP_RAID0)
-<<<<<<< HEAD
 		return BTRFS_RAID_RAID0;
-	else
-		return BTRFS_RAID_SINGLE;
-=======
-		index = 3;
 	else if (flags & BTRFS_BLOCK_GROUP_RAID5)
-		index = 5;
+		return BTRFS_RAID_RAID5;
 	else if (flags & BTRFS_BLOCK_GROUP_RAID6)
-		index = 6;
-	else
-		index = 4; /* BTRFS_BLOCK_GROUP_SINGLE */
-	return index;
->>>>>>> 0e4e0263
+		return BTRFS_RAID_RAID6;
+
+	return BTRFS_RAID_SINGLE; /* BTRFS_BLOCK_GROUP_SINGLE */
 }
 
 static int get_block_group_index(struct btrfs_block_group_cache *cache)
