// SPDX-License-Identifier: GPL-2.0-or-later
/*
 *  Copyright (c) by Jaroslav Kysela <perex@perex.cz>
 *                   Takashi Iwai <tiwai@suse.de>
 * 
 *  Generic memory allocators
 */

#include <linux/slab.h>
#include <linux/mm.h>
#include <linux/dma-mapping.h>
#include <linux/genalloc.h>
#include <linux/highmem.h>
#include <linux/vmalloc.h>
#ifdef CONFIG_X86
#include <asm/set_memory.h>
#endif
#include <sound/memalloc.h>
#include "memalloc_local.h"

static const struct snd_malloc_ops *snd_dma_get_ops(struct snd_dma_buffer *dmab);
<<<<<<< HEAD

/* a cast to gfp flag from the dev pointer; for CONTINUOUS and VMALLOC types */
static inline gfp_t snd_mem_get_gfp_flags(const struct snd_dma_buffer *dmab,
					  gfp_t default_gfp)
{
	if (!dmab->dev.dev)
		return default_gfp;
	else
		return (__force gfp_t)(unsigned long)dmab->dev.dev;
}

static void *__snd_dma_alloc_pages(struct snd_dma_buffer *dmab, size_t size)
{
	const struct snd_malloc_ops *ops = snd_dma_get_ops(dmab);

	if (WARN_ON_ONCE(!ops || !ops->alloc))
		return NULL;
	return ops->alloc(dmab, size);
}

/**
 * snd_dma_alloc_pages - allocate the buffer area according to the given type
=======

/* a cast to gfp flag from the dev pointer; for CONTINUOUS and VMALLOC types */
static inline gfp_t snd_mem_get_gfp_flags(const struct snd_dma_buffer *dmab,
					  gfp_t default_gfp)
{
	if (!dmab->dev.dev)
		return default_gfp;
	else
		return (__force gfp_t)(unsigned long)dmab->dev.dev;
}

static void *__snd_dma_alloc_pages(struct snd_dma_buffer *dmab, size_t size)
{
	const struct snd_malloc_ops *ops = snd_dma_get_ops(dmab);

	if (WARN_ON_ONCE(!ops || !ops->alloc))
		return NULL;
	return ops->alloc(dmab, size);
}

/**
 * snd_dma_alloc_dir_pages - allocate the buffer area according to the given
 *	type and direction
>>>>>>> df0cc57e
 * @type: the DMA buffer type
 * @device: the device pointer
 * @dir: DMA direction
 * @size: the buffer size to allocate
 * @dmab: buffer allocation record to store the allocated data
 *
 * Calls the memory-allocator function for the corresponding
 * buffer type.
 *
 * Return: Zero if the buffer with the given size is allocated successfully,
 * otherwise a negative value on error.
 */
int snd_dma_alloc_dir_pages(int type, struct device *device,
			    enum dma_data_direction dir, size_t size,
			    struct snd_dma_buffer *dmab)
{
	if (WARN_ON(!size))
		return -ENXIO;
	if (WARN_ON(!dmab))
		return -ENXIO;

	size = PAGE_ALIGN(size);
	dmab->dev.type = type;
	dmab->dev.dev = device;
	dmab->dev.dir = dir;
	dmab->bytes = 0;
	dmab->addr = 0;
	dmab->private_data = NULL;
	dmab->area = __snd_dma_alloc_pages(dmab, size);
	if (!dmab->area)
		return -ENOMEM;
	dmab->bytes = size;
	return 0;
}
EXPORT_SYMBOL(snd_dma_alloc_dir_pages);

/**
 * snd_dma_alloc_pages_fallback - allocate the buffer area according to the given type with fallback
 * @type: the DMA buffer type
 * @device: the device pointer
 * @size: the buffer size to allocate
 * @dmab: buffer allocation record to store the allocated data
 *
 * Calls the memory-allocator function for the corresponding
 * buffer type.  When no space is left, this function reduces the size and
 * tries to allocate again.  The size actually allocated is stored in
 * res_size argument.
 *
 * Return: Zero if the buffer with the given size is allocated successfully,
 * otherwise a negative value on error.
 */
int snd_dma_alloc_pages_fallback(int type, struct device *device, size_t size,
				 struct snd_dma_buffer *dmab)
{
	int err;

	while ((err = snd_dma_alloc_pages(type, device, size, dmab)) < 0) {
		if (err != -ENOMEM)
			return err;
		if (size <= PAGE_SIZE)
			return -ENOMEM;
		size >>= 1;
		size = PAGE_SIZE << get_order(size);
	}
	if (! dmab->area)
		return -ENOMEM;
	return 0;
}
EXPORT_SYMBOL(snd_dma_alloc_pages_fallback);

/**
 * snd_dma_free_pages - release the allocated buffer
 * @dmab: the buffer allocation record to release
 *
 * Releases the allocated buffer via snd_dma_alloc_pages().
 */
void snd_dma_free_pages(struct snd_dma_buffer *dmab)
{
	const struct snd_malloc_ops *ops = snd_dma_get_ops(dmab);

	if (ops && ops->free)
		ops->free(dmab);
}
EXPORT_SYMBOL(snd_dma_free_pages);

/* called by devres */
static void __snd_release_pages(struct device *dev, void *res)
{
	snd_dma_free_pages(res);
}

/**
<<<<<<< HEAD
 * snd_devm_alloc_pages - allocate the buffer and manage with devres
 * @dev: the device pointer
 * @type: the DMA buffer type
=======
 * snd_devm_alloc_dir_pages - allocate the buffer and manage with devres
 * @dev: the device pointer
 * @type: the DMA buffer type
 * @dir: DMA direction
>>>>>>> df0cc57e
 * @size: the buffer size to allocate
 *
 * Allocate buffer pages depending on the given type and manage using devres.
 * The pages will be released automatically at the device removal.
 *
 * Unlike snd_dma_alloc_pages(), this function requires the real device pointer,
 * hence it can't work with SNDRV_DMA_TYPE_CONTINUOUS or
 * SNDRV_DMA_TYPE_VMALLOC type.
 *
 * The function returns the snd_dma_buffer object at success, or NULL if failed.
 */
struct snd_dma_buffer *
<<<<<<< HEAD
snd_devm_alloc_pages(struct device *dev, int type, size_t size)
=======
snd_devm_alloc_dir_pages(struct device *dev, int type,
			 enum dma_data_direction dir, size_t size)
>>>>>>> df0cc57e
{
	struct snd_dma_buffer *dmab;
	int err;

	if (WARN_ON(type == SNDRV_DMA_TYPE_CONTINUOUS ||
		    type == SNDRV_DMA_TYPE_VMALLOC))
		return NULL;

	dmab = devres_alloc(__snd_release_pages, sizeof(*dmab), GFP_KERNEL);
	if (!dmab)
		return NULL;

<<<<<<< HEAD
	err = snd_dma_alloc_pages(type, dev, size, dmab);
=======
	err = snd_dma_alloc_dir_pages(type, dev, dir, size, dmab);
>>>>>>> df0cc57e
	if (err < 0) {
		devres_free(dmab);
		return NULL;
	}

	devres_add(dev, dmab);
	return dmab;
}
<<<<<<< HEAD
EXPORT_SYMBOL_GPL(snd_devm_alloc_pages);
=======
EXPORT_SYMBOL_GPL(snd_devm_alloc_dir_pages);
>>>>>>> df0cc57e

/**
 * snd_dma_buffer_mmap - perform mmap of the given DMA buffer
 * @dmab: buffer allocation information
 * @area: VM area information
 */
int snd_dma_buffer_mmap(struct snd_dma_buffer *dmab,
			struct vm_area_struct *area)
{
<<<<<<< HEAD
	const struct snd_malloc_ops *ops = snd_dma_get_ops(dmab);

=======
	const struct snd_malloc_ops *ops;

	if (!dmab)
		return -ENOENT;
	ops = snd_dma_get_ops(dmab);
>>>>>>> df0cc57e
	if (ops && ops->mmap)
		return ops->mmap(dmab, area);
	else
		return -ENOENT;
}
EXPORT_SYMBOL(snd_dma_buffer_mmap);

<<<<<<< HEAD
=======
#ifdef CONFIG_HAS_DMA
/**
 * snd_dma_buffer_sync - sync DMA buffer between CPU and device
 * @dmab: buffer allocation information
 * @mode: sync mode
 */
void snd_dma_buffer_sync(struct snd_dma_buffer *dmab,
			 enum snd_dma_sync_mode mode)
{
	const struct snd_malloc_ops *ops;

	if (!dmab || !dmab->dev.need_sync)
		return;
	ops = snd_dma_get_ops(dmab);
	if (ops && ops->sync)
		ops->sync(dmab, mode);
}
EXPORT_SYMBOL_GPL(snd_dma_buffer_sync);
#endif /* CONFIG_HAS_DMA */

>>>>>>> df0cc57e
/**
 * snd_sgbuf_get_addr - return the physical address at the corresponding offset
 * @dmab: buffer allocation information
 * @offset: offset in the ring buffer
 */
dma_addr_t snd_sgbuf_get_addr(struct snd_dma_buffer *dmab, size_t offset)
{
	const struct snd_malloc_ops *ops = snd_dma_get_ops(dmab);

	if (ops && ops->get_addr)
		return ops->get_addr(dmab, offset);
	else
		return dmab->addr + offset;
}
EXPORT_SYMBOL(snd_sgbuf_get_addr);

/**
 * snd_sgbuf_get_page - return the physical page at the corresponding offset
 * @dmab: buffer allocation information
 * @offset: offset in the ring buffer
 */
struct page *snd_sgbuf_get_page(struct snd_dma_buffer *dmab, size_t offset)
{
	const struct snd_malloc_ops *ops = snd_dma_get_ops(dmab);

	if (ops && ops->get_page)
		return ops->get_page(dmab, offset);
	else
		return virt_to_page(dmab->area + offset);
}
EXPORT_SYMBOL(snd_sgbuf_get_page);

/**
 * snd_sgbuf_get_chunk_size - compute the max chunk size with continuous pages
 *	on sg-buffer
 * @dmab: buffer allocation information
 * @ofs: offset in the ring buffer
 * @size: the requested size
 */
unsigned int snd_sgbuf_get_chunk_size(struct snd_dma_buffer *dmab,
				      unsigned int ofs, unsigned int size)
{
	const struct snd_malloc_ops *ops = snd_dma_get_ops(dmab);

	if (ops && ops->get_chunk_size)
		return ops->get_chunk_size(dmab, ofs, size);
	else
		return size;
}
EXPORT_SYMBOL(snd_sgbuf_get_chunk_size);

/*
 * Continuous pages allocator
 */
static void *snd_dma_continuous_alloc(struct snd_dma_buffer *dmab, size_t size)
{
	gfp_t gfp = snd_mem_get_gfp_flags(dmab, GFP_KERNEL);
	void *p = alloc_pages_exact(size, gfp);

	if (p)
		dmab->addr = page_to_phys(virt_to_page(p));
	return p;
}

static void snd_dma_continuous_free(struct snd_dma_buffer *dmab)
{
	free_pages_exact(dmab->area, dmab->bytes);
}

static int snd_dma_continuous_mmap(struct snd_dma_buffer *dmab,
				   struct vm_area_struct *area)
{
	return remap_pfn_range(area, area->vm_start,
			       dmab->addr >> PAGE_SHIFT,
			       area->vm_end - area->vm_start,
			       area->vm_page_prot);
}

static const struct snd_malloc_ops snd_dma_continuous_ops = {
	.alloc = snd_dma_continuous_alloc,
	.free = snd_dma_continuous_free,
	.mmap = snd_dma_continuous_mmap,
};

/*
 * VMALLOC allocator
 */
static void *snd_dma_vmalloc_alloc(struct snd_dma_buffer *dmab, size_t size)
{
	gfp_t gfp = snd_mem_get_gfp_flags(dmab, GFP_KERNEL | __GFP_HIGHMEM);

	return __vmalloc(size, gfp);
}

static void snd_dma_vmalloc_free(struct snd_dma_buffer *dmab)
{
	vfree(dmab->area);
}

static int snd_dma_vmalloc_mmap(struct snd_dma_buffer *dmab,
				struct vm_area_struct *area)
{
	return remap_vmalloc_range(area, dmab->area, 0);
}

#define get_vmalloc_page_addr(dmab, offset) \
	page_to_phys(vmalloc_to_page((dmab)->area + (offset)))

static dma_addr_t snd_dma_vmalloc_get_addr(struct snd_dma_buffer *dmab,
					   size_t offset)
{
	return get_vmalloc_page_addr(dmab, offset) + offset % PAGE_SIZE;
}

static struct page *snd_dma_vmalloc_get_page(struct snd_dma_buffer *dmab,
					     size_t offset)
{
	return vmalloc_to_page(dmab->area + offset);
}

static unsigned int
snd_dma_vmalloc_get_chunk_size(struct snd_dma_buffer *dmab,
			       unsigned int ofs, unsigned int size)
{
	unsigned int start, end;
	unsigned long addr;

	start = ALIGN_DOWN(ofs, PAGE_SIZE);
	end = ofs + size - 1; /* the last byte address */
	/* check page continuity */
	addr = get_vmalloc_page_addr(dmab, start);
	for (;;) {
		start += PAGE_SIZE;
		if (start > end)
			break;
		addr += PAGE_SIZE;
		if (get_vmalloc_page_addr(dmab, start) != addr)
			return start - ofs;
	}
	/* ok, all on continuous pages */
	return size;
}

static const struct snd_malloc_ops snd_dma_vmalloc_ops = {
	.alloc = snd_dma_vmalloc_alloc,
	.free = snd_dma_vmalloc_free,
	.mmap = snd_dma_vmalloc_mmap,
	.get_addr = snd_dma_vmalloc_get_addr,
	.get_page = snd_dma_vmalloc_get_page,
	.get_chunk_size = snd_dma_vmalloc_get_chunk_size,
};

#ifdef CONFIG_HAS_DMA
/*
 * IRAM allocator
 */
#ifdef CONFIG_GENERIC_ALLOCATOR
static void *snd_dma_iram_alloc(struct snd_dma_buffer *dmab, size_t size)
{
	struct device *dev = dmab->dev.dev;
	struct gen_pool *pool;
	void *p;

	if (dev->of_node) {
		pool = of_gen_pool_get(dev->of_node, "iram", 0);
		/* Assign the pool into private_data field */
		dmab->private_data = pool;

		p = gen_pool_dma_alloc_align(pool, size, &dmab->addr, PAGE_SIZE);
		if (p)
			return p;
	}

	/* Internal memory might have limited size and no enough space,
	 * so if we fail to malloc, try to fetch memory traditionally.
	 */
	dmab->dev.type = SNDRV_DMA_TYPE_DEV;
	return __snd_dma_alloc_pages(dmab, size);
}

static void snd_dma_iram_free(struct snd_dma_buffer *dmab)
{
	struct gen_pool *pool = dmab->private_data;

	if (pool && dmab->area)
		gen_pool_free(pool, (unsigned long)dmab->area, dmab->bytes);
}

static int snd_dma_iram_mmap(struct snd_dma_buffer *dmab,
			     struct vm_area_struct *area)
{
	area->vm_page_prot = pgprot_writecombine(area->vm_page_prot);
	return remap_pfn_range(area, area->vm_start,
			       dmab->addr >> PAGE_SHIFT,
			       area->vm_end - area->vm_start,
			       area->vm_page_prot);
}

static const struct snd_malloc_ops snd_dma_iram_ops = {
	.alloc = snd_dma_iram_alloc,
	.free = snd_dma_iram_free,
	.mmap = snd_dma_iram_mmap,
};
#endif /* CONFIG_GENERIC_ALLOCATOR */

#define DEFAULT_GFP \
	(GFP_KERNEL | \
	 __GFP_COMP |    /* compound page lets parts be mapped */ \
	 __GFP_NORETRY | /* don't trigger OOM-killer */ \
	 __GFP_NOWARN)   /* no stack trace print - this call is non-critical */

/*
 * Coherent device pages allocator
 */
static void *snd_dma_dev_alloc(struct snd_dma_buffer *dmab, size_t size)
{
	void *p;

	p = dma_alloc_coherent(dmab->dev.dev, size, &dmab->addr, DEFAULT_GFP);
#ifdef CONFIG_X86
	if (p && dmab->dev.type == SNDRV_DMA_TYPE_DEV_WC)
		set_memory_wc((unsigned long)p, PAGE_ALIGN(size) >> PAGE_SHIFT);
#endif
	return p;
}

static void snd_dma_dev_free(struct snd_dma_buffer *dmab)
{
#ifdef CONFIG_X86
	if (dmab->dev.type == SNDRV_DMA_TYPE_DEV_WC)
		set_memory_wb((unsigned long)dmab->area,
			      PAGE_ALIGN(dmab->bytes) >> PAGE_SHIFT);
#endif
	dma_free_coherent(dmab->dev.dev, dmab->bytes, dmab->area, dmab->addr);
<<<<<<< HEAD
}

static int snd_dma_dev_mmap(struct snd_dma_buffer *dmab,
			    struct vm_area_struct *area)
{
#ifdef CONFIG_X86
	if (dmab->dev.type == SNDRV_DMA_TYPE_DEV_WC)
		area->vm_page_prot = pgprot_writecombine(area->vm_page_prot);
#endif
	return dma_mmap_coherent(dmab->dev.dev, area,
				 dmab->area, dmab->addr, dmab->bytes);
}

static const struct snd_malloc_ops snd_dma_dev_ops = {
	.alloc = snd_dma_dev_alloc,
	.free = snd_dma_dev_free,
	.mmap = snd_dma_dev_mmap,
};

/*
 * Write-combined pages
 */
#ifdef CONFIG_X86
/* On x86, share the same ops as the standard dev ops */
#define snd_dma_wc_ops	snd_dma_dev_ops
#else /* CONFIG_X86 */
static void *snd_dma_wc_alloc(struct snd_dma_buffer *dmab, size_t size)
{
	return dma_alloc_wc(dmab->dev.dev, size, &dmab->addr, DEFAULT_GFP);
}

static void snd_dma_wc_free(struct snd_dma_buffer *dmab)
{
	dma_free_wc(dmab->dev.dev, dmab->bytes, dmab->area, dmab->addr);
}

static int snd_dma_wc_mmap(struct snd_dma_buffer *dmab,
			   struct vm_area_struct *area)
{
	return dma_mmap_wc(dmab->dev.dev, area,
			   dmab->area, dmab->addr, dmab->bytes);
}

static const struct snd_malloc_ops snd_dma_wc_ops = {
	.alloc = snd_dma_wc_alloc,
	.free = snd_dma_wc_free,
	.mmap = snd_dma_wc_mmap,
};
#endif /* CONFIG_X86 */
=======
}

static int snd_dma_dev_mmap(struct snd_dma_buffer *dmab,
			    struct vm_area_struct *area)
{
#ifdef CONFIG_X86
	if (dmab->dev.type == SNDRV_DMA_TYPE_DEV_WC)
		area->vm_page_prot = pgprot_writecombine(area->vm_page_prot);
#endif
	return dma_mmap_coherent(dmab->dev.dev, area,
				 dmab->area, dmab->addr, dmab->bytes);
}

static const struct snd_malloc_ops snd_dma_dev_ops = {
	.alloc = snd_dma_dev_alloc,
	.free = snd_dma_dev_free,
	.mmap = snd_dma_dev_mmap,
};

/*
 * Write-combined pages
 */
#ifdef CONFIG_X86
/* On x86, share the same ops as the standard dev ops */
#define snd_dma_wc_ops	snd_dma_dev_ops
#else /* CONFIG_X86 */
static void *snd_dma_wc_alloc(struct snd_dma_buffer *dmab, size_t size)
{
	return dma_alloc_wc(dmab->dev.dev, size, &dmab->addr, DEFAULT_GFP);
}

static void snd_dma_wc_free(struct snd_dma_buffer *dmab)
{
	dma_free_wc(dmab->dev.dev, dmab->bytes, dmab->area, dmab->addr);
}

static int snd_dma_wc_mmap(struct snd_dma_buffer *dmab,
			   struct vm_area_struct *area)
{
	return dma_mmap_wc(dmab->dev.dev, area,
			   dmab->area, dmab->addr, dmab->bytes);
}

static const struct snd_malloc_ops snd_dma_wc_ops = {
	.alloc = snd_dma_wc_alloc,
	.free = snd_dma_wc_free,
	.mmap = snd_dma_wc_mmap,
};
#endif /* CONFIG_X86 */

/*
 * Non-contiguous pages allocator
 */
static void *snd_dma_noncontig_alloc(struct snd_dma_buffer *dmab, size_t size)
{
	struct sg_table *sgt;
	void *p;

	sgt = dma_alloc_noncontiguous(dmab->dev.dev, size, dmab->dev.dir,
				      DEFAULT_GFP, 0);
	if (!sgt)
		return NULL;
	dmab->dev.need_sync = dma_need_sync(dmab->dev.dev, dmab->dev.dir);
	p = dma_vmap_noncontiguous(dmab->dev.dev, size, sgt);
	if (p)
		dmab->private_data = sgt;
	else
		dma_free_noncontiguous(dmab->dev.dev, size, sgt, dmab->dev.dir);
	return p;
}

static void snd_dma_noncontig_free(struct snd_dma_buffer *dmab)
{
	dma_vunmap_noncontiguous(dmab->dev.dev, dmab->area);
	dma_free_noncontiguous(dmab->dev.dev, dmab->bytes, dmab->private_data,
			       dmab->dev.dir);
}

static int snd_dma_noncontig_mmap(struct snd_dma_buffer *dmab,
				  struct vm_area_struct *area)
{
	return dma_mmap_noncontiguous(dmab->dev.dev, area,
				      dmab->bytes, dmab->private_data);
}

static void snd_dma_noncontig_sync(struct snd_dma_buffer *dmab,
				   enum snd_dma_sync_mode mode)
{
	if (mode == SNDRV_DMA_SYNC_CPU) {
		if (dmab->dev.dir == DMA_TO_DEVICE)
			return;
		dma_sync_sgtable_for_cpu(dmab->dev.dev, dmab->private_data,
					 dmab->dev.dir);
		invalidate_kernel_vmap_range(dmab->area, dmab->bytes);
	} else {
		if (dmab->dev.dir == DMA_FROM_DEVICE)
			return;
		flush_kernel_vmap_range(dmab->area, dmab->bytes);
		dma_sync_sgtable_for_device(dmab->dev.dev, dmab->private_data,
					    dmab->dev.dir);
	}
}

static inline void snd_dma_noncontig_iter_set(struct snd_dma_buffer *dmab,
					      struct sg_page_iter *piter,
					      size_t offset)
{
	struct sg_table *sgt = dmab->private_data;

	__sg_page_iter_start(piter, sgt->sgl, sgt->orig_nents,
			     offset >> PAGE_SHIFT);
}

static dma_addr_t snd_dma_noncontig_get_addr(struct snd_dma_buffer *dmab,
					     size_t offset)
{
	struct sg_dma_page_iter iter;

	snd_dma_noncontig_iter_set(dmab, &iter.base, offset);
	__sg_page_iter_dma_next(&iter);
	return sg_page_iter_dma_address(&iter) + offset % PAGE_SIZE;
}

static struct page *snd_dma_noncontig_get_page(struct snd_dma_buffer *dmab,
					       size_t offset)
{
	struct sg_page_iter iter;

	snd_dma_noncontig_iter_set(dmab, &iter, offset);
	__sg_page_iter_next(&iter);
	return sg_page_iter_page(&iter);
}

static unsigned int
snd_dma_noncontig_get_chunk_size(struct snd_dma_buffer *dmab,
				 unsigned int ofs, unsigned int size)
{
	struct sg_dma_page_iter iter;
	unsigned int start, end;
	unsigned long addr;

	start = ALIGN_DOWN(ofs, PAGE_SIZE);
	end = ofs + size - 1; /* the last byte address */
	snd_dma_noncontig_iter_set(dmab, &iter.base, start);
	if (!__sg_page_iter_dma_next(&iter))
		return 0;
	/* check page continuity */
	addr = sg_page_iter_dma_address(&iter);
	for (;;) {
		start += PAGE_SIZE;
		if (start > end)
			break;
		addr += PAGE_SIZE;
		if (!__sg_page_iter_dma_next(&iter) ||
		    sg_page_iter_dma_address(&iter) != addr)
			return start - ofs;
	}
	/* ok, all on continuous pages */
	return size;
}

static const struct snd_malloc_ops snd_dma_noncontig_ops = {
	.alloc = snd_dma_noncontig_alloc,
	.free = snd_dma_noncontig_free,
	.mmap = snd_dma_noncontig_mmap,
	.sync = snd_dma_noncontig_sync,
	.get_addr = snd_dma_noncontig_get_addr,
	.get_page = snd_dma_noncontig_get_page,
	.get_chunk_size = snd_dma_noncontig_get_chunk_size,
};

/*
 * Non-coherent pages allocator
 */
static void *snd_dma_noncoherent_alloc(struct snd_dma_buffer *dmab, size_t size)
{
	dmab->dev.need_sync = dma_need_sync(dmab->dev.dev, dmab->dev.dir);
	return dma_alloc_noncoherent(dmab->dev.dev, size, &dmab->addr,
				     dmab->dev.dir, DEFAULT_GFP);
}

static void snd_dma_noncoherent_free(struct snd_dma_buffer *dmab)
{
	dma_free_noncoherent(dmab->dev.dev, dmab->bytes, dmab->area,
			     dmab->addr, dmab->dev.dir);
}

static int snd_dma_noncoherent_mmap(struct snd_dma_buffer *dmab,
				    struct vm_area_struct *area)
{
	area->vm_page_prot = vm_get_page_prot(area->vm_flags);
	return dma_mmap_pages(dmab->dev.dev, area,
			      area->vm_end - area->vm_start,
			      virt_to_page(dmab->area));
}

static void snd_dma_noncoherent_sync(struct snd_dma_buffer *dmab,
				     enum snd_dma_sync_mode mode)
{
	if (mode == SNDRV_DMA_SYNC_CPU) {
		if (dmab->dev.dir != DMA_TO_DEVICE)
			dma_sync_single_for_cpu(dmab->dev.dev, dmab->addr,
						dmab->bytes, dmab->dev.dir);
	} else {
		if (dmab->dev.dir != DMA_FROM_DEVICE)
			dma_sync_single_for_device(dmab->dev.dev, dmab->addr,
						   dmab->bytes, dmab->dev.dir);
	}
}

static const struct snd_malloc_ops snd_dma_noncoherent_ops = {
	.alloc = snd_dma_noncoherent_alloc,
	.free = snd_dma_noncoherent_free,
	.mmap = snd_dma_noncoherent_mmap,
	.sync = snd_dma_noncoherent_sync,
};

>>>>>>> df0cc57e
#endif /* CONFIG_HAS_DMA */

/*
 * Entry points
 */
static const struct snd_malloc_ops *dma_ops[] = {
	[SNDRV_DMA_TYPE_CONTINUOUS] = &snd_dma_continuous_ops,
	[SNDRV_DMA_TYPE_VMALLOC] = &snd_dma_vmalloc_ops,
#ifdef CONFIG_HAS_DMA
	[SNDRV_DMA_TYPE_DEV] = &snd_dma_dev_ops,
	[SNDRV_DMA_TYPE_DEV_WC] = &snd_dma_wc_ops,
<<<<<<< HEAD
=======
	[SNDRV_DMA_TYPE_NONCONTIG] = &snd_dma_noncontig_ops,
	[SNDRV_DMA_TYPE_NONCOHERENT] = &snd_dma_noncoherent_ops,
>>>>>>> df0cc57e
#ifdef CONFIG_GENERIC_ALLOCATOR
	[SNDRV_DMA_TYPE_DEV_IRAM] = &snd_dma_iram_ops,
#endif /* CONFIG_GENERIC_ALLOCATOR */
#endif /* CONFIG_HAS_DMA */
#ifdef CONFIG_SND_DMA_SGBUF
	[SNDRV_DMA_TYPE_DEV_SG] = &snd_dma_sg_ops,
	[SNDRV_DMA_TYPE_DEV_WC_SG] = &snd_dma_sg_ops,
#endif
};

static const struct snd_malloc_ops *snd_dma_get_ops(struct snd_dma_buffer *dmab)
{
<<<<<<< HEAD
=======
	if (WARN_ON_ONCE(!dmab))
		return NULL;
>>>>>>> df0cc57e
	if (WARN_ON_ONCE(dmab->dev.type <= SNDRV_DMA_TYPE_UNKNOWN ||
			 dmab->dev.type >= ARRAY_SIZE(dma_ops)))
		return NULL;
	return dma_ops[dmab->dev.type];
}<|MERGE_RESOLUTION|>--- conflicted
+++ resolved
@@ -19,7 +19,6 @@
 #include "memalloc_local.h"
 
 static const struct snd_malloc_ops *snd_dma_get_ops(struct snd_dma_buffer *dmab);
-<<<<<<< HEAD
 
 /* a cast to gfp flag from the dev pointer; for CONTINUOUS and VMALLOC types */
 static inline gfp_t snd_mem_get_gfp_flags(const struct snd_dma_buffer *dmab,
@@ -41,32 +40,8 @@
 }
 
 /**
- * snd_dma_alloc_pages - allocate the buffer area according to the given type
-=======
-
-/* a cast to gfp flag from the dev pointer; for CONTINUOUS and VMALLOC types */
-static inline gfp_t snd_mem_get_gfp_flags(const struct snd_dma_buffer *dmab,
-					  gfp_t default_gfp)
-{
-	if (!dmab->dev.dev)
-		return default_gfp;
-	else
-		return (__force gfp_t)(unsigned long)dmab->dev.dev;
-}
-
-static void *__snd_dma_alloc_pages(struct snd_dma_buffer *dmab, size_t size)
-{
-	const struct snd_malloc_ops *ops = snd_dma_get_ops(dmab);
-
-	if (WARN_ON_ONCE(!ops || !ops->alloc))
-		return NULL;
-	return ops->alloc(dmab, size);
-}
-
-/**
  * snd_dma_alloc_dir_pages - allocate the buffer area according to the given
  *	type and direction
->>>>>>> df0cc57e
  * @type: the DMA buffer type
  * @device: the device pointer
  * @dir: DMA direction
@@ -159,16 +134,10 @@
 }
 
 /**
-<<<<<<< HEAD
- * snd_devm_alloc_pages - allocate the buffer and manage with devres
- * @dev: the device pointer
- * @type: the DMA buffer type
-=======
  * snd_devm_alloc_dir_pages - allocate the buffer and manage with devres
  * @dev: the device pointer
  * @type: the DMA buffer type
  * @dir: DMA direction
->>>>>>> df0cc57e
  * @size: the buffer size to allocate
  *
  * Allocate buffer pages depending on the given type and manage using devres.
@@ -181,12 +150,8 @@
  * The function returns the snd_dma_buffer object at success, or NULL if failed.
  */
 struct snd_dma_buffer *
-<<<<<<< HEAD
-snd_devm_alloc_pages(struct device *dev, int type, size_t size)
-=======
 snd_devm_alloc_dir_pages(struct device *dev, int type,
 			 enum dma_data_direction dir, size_t size)
->>>>>>> df0cc57e
 {
 	struct snd_dma_buffer *dmab;
 	int err;
@@ -199,11 +164,7 @@
 	if (!dmab)
 		return NULL;
 
-<<<<<<< HEAD
-	err = snd_dma_alloc_pages(type, dev, size, dmab);
-=======
 	err = snd_dma_alloc_dir_pages(type, dev, dir, size, dmab);
->>>>>>> df0cc57e
 	if (err < 0) {
 		devres_free(dmab);
 		return NULL;
@@ -212,11 +173,7 @@
 	devres_add(dev, dmab);
 	return dmab;
 }
-<<<<<<< HEAD
-EXPORT_SYMBOL_GPL(snd_devm_alloc_pages);
-=======
 EXPORT_SYMBOL_GPL(snd_devm_alloc_dir_pages);
->>>>>>> df0cc57e
 
 /**
  * snd_dma_buffer_mmap - perform mmap of the given DMA buffer
@@ -226,16 +183,11 @@
 int snd_dma_buffer_mmap(struct snd_dma_buffer *dmab,
 			struct vm_area_struct *area)
 {
-<<<<<<< HEAD
-	const struct snd_malloc_ops *ops = snd_dma_get_ops(dmab);
-
-=======
 	const struct snd_malloc_ops *ops;
 
 	if (!dmab)
 		return -ENOENT;
 	ops = snd_dma_get_ops(dmab);
->>>>>>> df0cc57e
 	if (ops && ops->mmap)
 		return ops->mmap(dmab, area);
 	else
@@ -243,8 +195,6 @@
 }
 EXPORT_SYMBOL(snd_dma_buffer_mmap);
 
-<<<<<<< HEAD
-=======
 #ifdef CONFIG_HAS_DMA
 /**
  * snd_dma_buffer_sync - sync DMA buffer between CPU and device
@@ -265,7 +215,6 @@
 EXPORT_SYMBOL_GPL(snd_dma_buffer_sync);
 #endif /* CONFIG_HAS_DMA */
 
->>>>>>> df0cc57e
 /**
  * snd_sgbuf_get_addr - return the physical address at the corresponding offset
  * @dmab: buffer allocation information
@@ -500,57 +449,6 @@
 			      PAGE_ALIGN(dmab->bytes) >> PAGE_SHIFT);
 #endif
 	dma_free_coherent(dmab->dev.dev, dmab->bytes, dmab->area, dmab->addr);
-<<<<<<< HEAD
-}
-
-static int snd_dma_dev_mmap(struct snd_dma_buffer *dmab,
-			    struct vm_area_struct *area)
-{
-#ifdef CONFIG_X86
-	if (dmab->dev.type == SNDRV_DMA_TYPE_DEV_WC)
-		area->vm_page_prot = pgprot_writecombine(area->vm_page_prot);
-#endif
-	return dma_mmap_coherent(dmab->dev.dev, area,
-				 dmab->area, dmab->addr, dmab->bytes);
-}
-
-static const struct snd_malloc_ops snd_dma_dev_ops = {
-	.alloc = snd_dma_dev_alloc,
-	.free = snd_dma_dev_free,
-	.mmap = snd_dma_dev_mmap,
-};
-
-/*
- * Write-combined pages
- */
-#ifdef CONFIG_X86
-/* On x86, share the same ops as the standard dev ops */
-#define snd_dma_wc_ops	snd_dma_dev_ops
-#else /* CONFIG_X86 */
-static void *snd_dma_wc_alloc(struct snd_dma_buffer *dmab, size_t size)
-{
-	return dma_alloc_wc(dmab->dev.dev, size, &dmab->addr, DEFAULT_GFP);
-}
-
-static void snd_dma_wc_free(struct snd_dma_buffer *dmab)
-{
-	dma_free_wc(dmab->dev.dev, dmab->bytes, dmab->area, dmab->addr);
-}
-
-static int snd_dma_wc_mmap(struct snd_dma_buffer *dmab,
-			   struct vm_area_struct *area)
-{
-	return dma_mmap_wc(dmab->dev.dev, area,
-			   dmab->area, dmab->addr, dmab->bytes);
-}
-
-static const struct snd_malloc_ops snd_dma_wc_ops = {
-	.alloc = snd_dma_wc_alloc,
-	.free = snd_dma_wc_free,
-	.mmap = snd_dma_wc_mmap,
-};
-#endif /* CONFIG_X86 */
-=======
 }
 
 static int snd_dma_dev_mmap(struct snd_dma_buffer *dmab,
@@ -768,7 +666,6 @@
 	.sync = snd_dma_noncoherent_sync,
 };
 
->>>>>>> df0cc57e
 #endif /* CONFIG_HAS_DMA */
 
 /*
@@ -780,11 +677,8 @@
 #ifdef CONFIG_HAS_DMA
 	[SNDRV_DMA_TYPE_DEV] = &snd_dma_dev_ops,
 	[SNDRV_DMA_TYPE_DEV_WC] = &snd_dma_wc_ops,
-<<<<<<< HEAD
-=======
 	[SNDRV_DMA_TYPE_NONCONTIG] = &snd_dma_noncontig_ops,
 	[SNDRV_DMA_TYPE_NONCOHERENT] = &snd_dma_noncoherent_ops,
->>>>>>> df0cc57e
 #ifdef CONFIG_GENERIC_ALLOCATOR
 	[SNDRV_DMA_TYPE_DEV_IRAM] = &snd_dma_iram_ops,
 #endif /* CONFIG_GENERIC_ALLOCATOR */
@@ -797,11 +691,8 @@
 
 static const struct snd_malloc_ops *snd_dma_get_ops(struct snd_dma_buffer *dmab)
 {
-<<<<<<< HEAD
-=======
 	if (WARN_ON_ONCE(!dmab))
 		return NULL;
->>>>>>> df0cc57e
 	if (WARN_ON_ONCE(dmab->dev.type <= SNDRV_DMA_TYPE_UNKNOWN ||
 			 dmab->dev.type >= ARRAY_SIZE(dma_ops)))
 		return NULL;
