--- conflicted
+++ resolved
@@ -80,11 +80,7 @@
 	{ "IN1P", NULL, "Headset Mic" },
 };
 
-<<<<<<< HEAD
-static struct snd_soc_jack_pin card_jack_pins[] = {
-=======
 static const struct snd_soc_jack_pin card_jack_pins[] = {
->>>>>>> 0c383648
 	{
 		.pin = "Headphone Jack",
 		.mask = SND_JACK_HEADPHONE,
