/*
 * Board support file for OMAP4430 SDP.
 *
 * Copyright (C) 2009 Texas Instruments
 *
 * Author: Santosh Shilimkar <santosh.shilimkar@ti.com>
 *
 * Based on mach-omap2/board-3430sdp.c
 *
 * This program is free software; you can redistribute it and/or modify
 * it under the terms of the GNU General Public License version 2 as
 * published by the Free Software Foundation.
 */

#include <linux/kernel.h>
#include <linux/init.h>
#include <linux/platform_device.h>
#include <linux/io.h>
#include <linux/gpio.h>
#include <linux/usb/otg.h>
#include <linux/spi/spi.h>
#include <linux/i2c/twl.h>
#include <linux/gpio_keys.h>
#include <linux/regulator/machine.h>
#include <linux/leds.h>
#include <linux/leds_pwm.h>

#include <mach/hardware.h>
#include <mach/omap4-common.h>
#include <asm/mach-types.h>
#include <asm/mach/arch.h>
#include <asm/mach/map.h>

#include <plat/board.h>
#include <plat/common.h>
#include <plat/usb.h>
#include <plat/mmc.h>
#include <plat/omap4-keypad.h>
#include <video/omapdss.h>

#include "mux.h"
#include "hsmmc.h"
#include "timer-gp.h"
#include "control.h"
#include "common-board-devices.h"

#define ETH_KS8851_IRQ			34
#define ETH_KS8851_POWER_ON		48
#define ETH_KS8851_QUART		138
#define OMAP4_SFH7741_SENSOR_OUTPUT_GPIO	184
#define OMAP4_SFH7741_ENABLE_GPIO		188
#define HDMI_GPIO_HPD 60 /* Hot plug pin for HDMI */
#define HDMI_GPIO_LS_OE 41 /* Level shifter for HDMI */

static const int sdp4430_keymap[] = {
	KEY(0, 0, KEY_E),
	KEY(0, 1, KEY_R),
	KEY(0, 2, KEY_T),
	KEY(0, 3, KEY_HOME),
	KEY(0, 4, KEY_F5),
	KEY(0, 5, KEY_UNKNOWN),
	KEY(0, 6, KEY_I),
	KEY(0, 7, KEY_LEFTSHIFT),

	KEY(1, 0, KEY_D),
	KEY(1, 1, KEY_F),
	KEY(1, 2, KEY_G),
	KEY(1, 3, KEY_SEND),
	KEY(1, 4, KEY_F6),
	KEY(1, 5, KEY_UNKNOWN),
	KEY(1, 6, KEY_K),
	KEY(1, 7, KEY_ENTER),

	KEY(2, 0, KEY_X),
	KEY(2, 1, KEY_C),
	KEY(2, 2, KEY_V),
	KEY(2, 3, KEY_END),
	KEY(2, 4, KEY_F7),
	KEY(2, 5, KEY_UNKNOWN),
	KEY(2, 6, KEY_DOT),
	KEY(2, 7, KEY_CAPSLOCK),

	KEY(3, 0, KEY_Z),
	KEY(3, 1, KEY_KPPLUS),
	KEY(3, 2, KEY_B),
	KEY(3, 3, KEY_F1),
	KEY(3, 4, KEY_F8),
	KEY(3, 5, KEY_UNKNOWN),
	KEY(3, 6, KEY_O),
	KEY(3, 7, KEY_SPACE),

	KEY(4, 0, KEY_W),
	KEY(4, 1, KEY_Y),
	KEY(4, 2, KEY_U),
	KEY(4, 3, KEY_F2),
	KEY(4, 4, KEY_VOLUMEUP),
	KEY(4, 5, KEY_UNKNOWN),
	KEY(4, 6, KEY_L),
	KEY(4, 7, KEY_LEFT),

	KEY(5, 0, KEY_S),
	KEY(5, 1, KEY_H),
	KEY(5, 2, KEY_J),
	KEY(5, 3, KEY_F3),
	KEY(5, 4, KEY_F9),
	KEY(5, 5, KEY_VOLUMEDOWN),
	KEY(5, 6, KEY_M),
	KEY(5, 7, KEY_RIGHT),

	KEY(6, 0, KEY_Q),
	KEY(6, 1, KEY_A),
	KEY(6, 2, KEY_N),
	KEY(6, 3, KEY_BACK),
	KEY(6, 4, KEY_BACKSPACE),
	KEY(6, 5, KEY_UNKNOWN),
	KEY(6, 6, KEY_P),
	KEY(6, 7, KEY_UP),

	KEY(7, 0, KEY_PROG1),
	KEY(7, 1, KEY_PROG2),
	KEY(7, 2, KEY_PROG3),
	KEY(7, 3, KEY_PROG4),
	KEY(7, 4, KEY_F4),
	KEY(7, 5, KEY_UNKNOWN),
	KEY(7, 6, KEY_OK),
	KEY(7, 7, KEY_DOWN),
};

static struct matrix_keymap_data sdp4430_keymap_data = {
	.keymap			= sdp4430_keymap,
	.keymap_size		= ARRAY_SIZE(sdp4430_keymap),
};

static struct omap4_keypad_platform_data sdp4430_keypad_data = {
	.keymap_data		= &sdp4430_keymap_data,
	.rows			= 8,
	.cols			= 8,
};
static struct gpio_led sdp4430_gpio_leds[] = {
	{
		.name	= "omap4:green:debug0",
		.gpio	= 61,
	},
	{
		.name	= "omap4:green:debug1",
		.gpio	= 30,
	},
	{
		.name	= "omap4:green:debug2",
		.gpio	= 7,
	},
	{
		.name	= "omap4:green:debug3",
		.gpio	= 8,
	},
	{
		.name	= "omap4:green:debug4",
		.gpio	= 50,
	},
	{
		.name	= "omap4:blue:user",
		.gpio	= 169,
	},
	{
		.name	= "omap4:red:user",
		.gpio	= 170,
	},
	{
		.name	= "omap4:green:user",
		.gpio	= 139,
	},

};

static struct gpio_keys_button sdp4430_gpio_keys[] = {
	{
		.desc			= "Proximity Sensor",
		.type			= EV_SW,
		.code			= SW_FRONT_PROXIMITY,
		.gpio			= OMAP4_SFH7741_SENSOR_OUTPUT_GPIO,
		.active_low		= 0,
	}
};

static struct gpio_led_platform_data sdp4430_led_data = {
	.leds	= sdp4430_gpio_leds,
	.num_leds	= ARRAY_SIZE(sdp4430_gpio_leds),
};

static struct led_pwm sdp4430_pwm_leds[] = {
	{
		.name		= "omap4:green:chrg",
		.pwm_id		= 1,
		.max_brightness	= 255,
		.pwm_period_ns	= 7812500,
	},
};

static struct led_pwm_platform_data sdp4430_pwm_data = {
	.num_leds	= ARRAY_SIZE(sdp4430_pwm_leds),
	.leds		= sdp4430_pwm_leds,
};

static struct platform_device sdp4430_leds_pwm = {
	.name	= "leds_pwm",
	.id	= -1,
	.dev	= {
		.platform_data = &sdp4430_pwm_data,
	},
};

static int omap_prox_activate(struct device *dev)
{
	gpio_set_value(OMAP4_SFH7741_ENABLE_GPIO , 1);
	return 0;
}

static void omap_prox_deactivate(struct device *dev)
{
	gpio_set_value(OMAP4_SFH7741_ENABLE_GPIO , 0);
}

static struct gpio_keys_platform_data sdp4430_gpio_keys_data = {
	.buttons	= sdp4430_gpio_keys,
	.nbuttons	= ARRAY_SIZE(sdp4430_gpio_keys),
	.enable		= omap_prox_activate,
	.disable	= omap_prox_deactivate,
};

static struct platform_device sdp4430_gpio_keys_device = {
	.name	= "gpio-keys",
	.id	= -1,
	.dev	= {
		.platform_data	= &sdp4430_gpio_keys_data,
	},
};

static struct platform_device sdp4430_leds_gpio = {
	.name	= "leds-gpio",
	.id	= -1,
	.dev	= {
		.platform_data = &sdp4430_led_data,
	},
};
static struct spi_board_info sdp4430_spi_board_info[] __initdata = {
	{
		.modalias               = "ks8851",
		.bus_num                = 1,
		.chip_select            = 0,
		.max_speed_hz           = 24000000,
		.irq                    = ETH_KS8851_IRQ,
	},
};

static struct gpio sdp4430_eth_gpios[] __initdata = {
	{ ETH_KS8851_POWER_ON,	GPIOF_OUT_INIT_HIGH,	"eth_power"	},
	{ ETH_KS8851_QUART,	GPIOF_OUT_INIT_HIGH,	"quart"		},
	{ ETH_KS8851_IRQ,	GPIOF_IN,		"eth_irq"	},
};

<<<<<<< HEAD
static int omap_ethernet_init(void)
=======
static int __init omap_ethernet_init(void)
>>>>>>> 56299378
{
	int status;

	/* Request of GPIO lines */
	status = gpio_request_array(sdp4430_eth_gpios,
				    ARRAY_SIZE(sdp4430_eth_gpios));
	if (status)
		pr_err("Cannot request ETH GPIOs\n");

	return status;
}

static struct platform_device sdp4430_lcd_device = {
	.name		= "sdp4430_lcd",
	.id		= -1,
};

static struct platform_device *sdp4430_devices[] __initdata = {
	&sdp4430_lcd_device,
	&sdp4430_gpio_keys_device,
	&sdp4430_leds_gpio,
	&sdp4430_leds_pwm,
};

static struct omap_lcd_config sdp4430_lcd_config __initdata = {
	.ctrl_name	= "internal",
};

static struct omap_board_config_kernel sdp4430_config[] __initdata = {
	{ OMAP_TAG_LCD,		&sdp4430_lcd_config },
};

static void __init omap_4430sdp_init_early(void)
{
	omap2_init_common_infrastructure();
	omap2_init_common_devices(NULL, NULL);
#ifdef CONFIG_OMAP_32K_TIMER
	omap2_gp_clockevent_set_gptimer(1);
#endif
}

static struct omap_musb_board_data musb_board_data = {
	.interface_type		= MUSB_INTERFACE_UTMI,
	.mode			= MUSB_OTG,
	.power			= 100,
};

static struct twl4030_usb_data omap4_usbphy_data = {
	.phy_init	= omap4430_phy_init,
	.phy_exit	= omap4430_phy_exit,
	.phy_power	= omap4430_phy_power,
	.phy_set_clock	= omap4430_phy_set_clk,
	.phy_suspend	= omap4430_phy_suspend,
};

static struct omap2_hsmmc_info mmc[] = {
	{
		.mmc		= 2,
		.caps		=  MMC_CAP_4_BIT_DATA | MMC_CAP_8_BIT_DATA,
		.gpio_cd	= -EINVAL,
		.gpio_wp	= -EINVAL,
		.nonremovable   = true,
		.ocr_mask	= MMC_VDD_29_30,
		.no_off_init	= true,
	},
	{
		.mmc		= 1,
		.caps		= MMC_CAP_4_BIT_DATA | MMC_CAP_8_BIT_DATA,
		.gpio_wp	= -EINVAL,
	},
	{}	/* Terminator */
};

static struct regulator_consumer_supply sdp4430_vaux_supply[] = {
	{
		.supply = "vmmc",
		.dev_name = "omap_hsmmc.1",
	},
};
static struct regulator_consumer_supply sdp4430_vmmc_supply[] = {
	{
		.supply = "vmmc",
		.dev_name = "omap_hsmmc.0",
	},
};

static int omap4_twl6030_hsmmc_late_init(struct device *dev)
{
	int ret = 0;
	struct platform_device *pdev = container_of(dev,
				struct platform_device, dev);
	struct omap_mmc_platform_data *pdata = dev->platform_data;

	/* Setting MMC1 Card detect Irq */
	if (pdev->id == 0) {
		ret = twl6030_mmc_card_detect_config();
		if (ret)
			pr_err("Failed configuring MMC1 card detect\n");
		pdata->slots[0].card_detect_irq = TWL6030_IRQ_BASE +
						MMCDETECT_INTR_OFFSET;
		pdata->slots[0].card_detect = twl6030_mmc_card_detect;
	}
	return ret;
}

static __init void omap4_twl6030_hsmmc_set_late_init(struct device *dev)
{
	struct omap_mmc_platform_data *pdata;

	/* dev can be null if CONFIG_MMC_OMAP_HS is not set */
	if (!dev) {
		pr_err("Failed %s\n", __func__);
		return;
	}
	pdata = dev->platform_data;
	pdata->init =	omap4_twl6030_hsmmc_late_init;
}

static int __init omap4_twl6030_hsmmc_init(struct omap2_hsmmc_info *controllers)
{
	struct omap2_hsmmc_info *c;

	omap2_hsmmc_init(controllers);
	for (c = controllers; c->mmc; c++)
		omap4_twl6030_hsmmc_set_late_init(c->dev);

	return 0;
}

static struct regulator_init_data sdp4430_vaux1 = {
	.constraints = {
		.min_uV			= 1000000,
		.max_uV			= 3000000,
		.apply_uV		= true,
		.valid_modes_mask	= REGULATOR_MODE_NORMAL
					| REGULATOR_MODE_STANDBY,
		.valid_ops_mask	 = REGULATOR_CHANGE_VOLTAGE
					| REGULATOR_CHANGE_MODE
					| REGULATOR_CHANGE_STATUS,
	},
	.num_consumer_supplies  = 1,
	.consumer_supplies      = sdp4430_vaux_supply,
};

static struct regulator_init_data sdp4430_vaux2 = {
	.constraints = {
		.min_uV			= 1200000,
		.max_uV			= 2800000,
		.apply_uV		= true,
		.valid_modes_mask	= REGULATOR_MODE_NORMAL
					| REGULATOR_MODE_STANDBY,
		.valid_ops_mask	 = REGULATOR_CHANGE_VOLTAGE
					| REGULATOR_CHANGE_MODE
					| REGULATOR_CHANGE_STATUS,
	},
};

static struct regulator_init_data sdp4430_vaux3 = {
	.constraints = {
		.min_uV			= 1000000,
		.max_uV			= 3000000,
		.apply_uV		= true,
		.valid_modes_mask	= REGULATOR_MODE_NORMAL
					| REGULATOR_MODE_STANDBY,
		.valid_ops_mask	 = REGULATOR_CHANGE_VOLTAGE
					| REGULATOR_CHANGE_MODE
					| REGULATOR_CHANGE_STATUS,
	},
};

/* VMMC1 for MMC1 card */
static struct regulator_init_data sdp4430_vmmc = {
	.constraints = {
		.min_uV			= 1200000,
		.max_uV			= 3000000,
		.apply_uV		= true,
		.valid_modes_mask	= REGULATOR_MODE_NORMAL
					| REGULATOR_MODE_STANDBY,
		.valid_ops_mask	 = REGULATOR_CHANGE_VOLTAGE
					| REGULATOR_CHANGE_MODE
					| REGULATOR_CHANGE_STATUS,
	},
	.num_consumer_supplies  = 1,
	.consumer_supplies      = sdp4430_vmmc_supply,
};

static struct regulator_init_data sdp4430_vpp = {
	.constraints = {
		.min_uV			= 1800000,
		.max_uV			= 2500000,
		.apply_uV		= true,
		.valid_modes_mask	= REGULATOR_MODE_NORMAL
					| REGULATOR_MODE_STANDBY,
		.valid_ops_mask	 = REGULATOR_CHANGE_VOLTAGE
					| REGULATOR_CHANGE_MODE
					| REGULATOR_CHANGE_STATUS,
	},
};

static struct regulator_init_data sdp4430_vusim = {
	.constraints = {
		.min_uV			= 1200000,
		.max_uV			= 2900000,
		.apply_uV		= true,
		.valid_modes_mask	= REGULATOR_MODE_NORMAL
					| REGULATOR_MODE_STANDBY,
		.valid_ops_mask	 = REGULATOR_CHANGE_VOLTAGE
					| REGULATOR_CHANGE_MODE
					| REGULATOR_CHANGE_STATUS,
	},
};

static struct regulator_init_data sdp4430_vana = {
	.constraints = {
		.min_uV			= 2100000,
		.max_uV			= 2100000,
		.valid_modes_mask	= REGULATOR_MODE_NORMAL
					| REGULATOR_MODE_STANDBY,
		.valid_ops_mask	 = REGULATOR_CHANGE_MODE
					| REGULATOR_CHANGE_STATUS,
	},
};

static struct regulator_init_data sdp4430_vcxio = {
	.constraints = {
		.min_uV			= 1800000,
		.max_uV			= 1800000,
		.valid_modes_mask	= REGULATOR_MODE_NORMAL
					| REGULATOR_MODE_STANDBY,
		.valid_ops_mask	 = REGULATOR_CHANGE_MODE
					| REGULATOR_CHANGE_STATUS,
	},
};

static struct regulator_init_data sdp4430_vdac = {
	.constraints = {
		.min_uV			= 1800000,
		.max_uV			= 1800000,
		.valid_modes_mask	= REGULATOR_MODE_NORMAL
					| REGULATOR_MODE_STANDBY,
		.valid_ops_mask	 = REGULATOR_CHANGE_MODE
					| REGULATOR_CHANGE_STATUS,
	},
};

static struct regulator_init_data sdp4430_vusb = {
	.constraints = {
		.min_uV			= 3300000,
		.max_uV			= 3300000,
		.apply_uV		= true,
		.valid_modes_mask	= REGULATOR_MODE_NORMAL
					| REGULATOR_MODE_STANDBY,
		.valid_ops_mask	 =	REGULATOR_CHANGE_MODE
					| REGULATOR_CHANGE_STATUS,
	},
};

static struct regulator_init_data sdp4430_clk32kg = {
	.constraints = {
		.valid_ops_mask		= REGULATOR_CHANGE_STATUS,
	},
};

static struct twl4030_platform_data sdp4430_twldata = {
	.irq_base	= TWL6030_IRQ_BASE,
	.irq_end	= TWL6030_IRQ_END,

	/* Regulators */
	.vmmc		= &sdp4430_vmmc,
	.vpp		= &sdp4430_vpp,
	.vusim		= &sdp4430_vusim,
	.vana		= &sdp4430_vana,
	.vcxio		= &sdp4430_vcxio,
	.vdac		= &sdp4430_vdac,
	.vusb		= &sdp4430_vusb,
	.vaux1		= &sdp4430_vaux1,
	.vaux2		= &sdp4430_vaux2,
	.vaux3		= &sdp4430_vaux3,
	.clk32kg	= &sdp4430_clk32kg,
	.usb		= &omap4_usbphy_data
};

static struct i2c_board_info __initdata sdp4430_i2c_3_boardinfo[] = {
	{
		I2C_BOARD_INFO("tmp105", 0x48),
	},
	{
		I2C_BOARD_INFO("bh1780", 0x29),
	},
};
static struct i2c_board_info __initdata sdp4430_i2c_4_boardinfo[] = {
	{
		I2C_BOARD_INFO("hmc5843", 0x1e),
	},
};
static int __init omap4_i2c_init(void)
{
	omap4_pmic_init("twl6030", &sdp4430_twldata);
	omap_register_i2c_bus(2, 400, NULL, 0);
	omap_register_i2c_bus(3, 400, sdp4430_i2c_3_boardinfo,
				ARRAY_SIZE(sdp4430_i2c_3_boardinfo));
	omap_register_i2c_bus(4, 400, sdp4430_i2c_4_boardinfo,
				ARRAY_SIZE(sdp4430_i2c_4_boardinfo));
	return 0;
}

static void __init omap_sfh7741prox_init(void)
{
	int error;

	error = gpio_request_one(OMAP4_SFH7741_ENABLE_GPIO,
				 GPIOF_OUT_INIT_LOW, "sfh7741");
	if (error < 0)
		pr_err("%s:failed to request GPIO %d, error %d\n",
			__func__, OMAP4_SFH7741_ENABLE_GPIO, error);
}

static void sdp4430_hdmi_mux_init(void)
{
	/* PAD0_HDMI_HPD_PAD1_HDMI_CEC */
	omap_mux_init_signal("hdmi_hpd",
			OMAP_PIN_INPUT_PULLUP);
	omap_mux_init_signal("hdmi_cec",
			OMAP_PIN_INPUT_PULLUP);
	/* PAD0_HDMI_DDC_SCL_PAD1_HDMI_DDC_SDA */
	omap_mux_init_signal("hdmi_ddc_scl",
			OMAP_PIN_INPUT_PULLUP);
	omap_mux_init_signal("hdmi_ddc_sda",
			OMAP_PIN_INPUT_PULLUP);
}

static struct gpio sdp4430_hdmi_gpios[] = {
	{ HDMI_GPIO_HPD,	GPIOF_OUT_INIT_HIGH,	"hdmi_gpio_hpd"   },
	{ HDMI_GPIO_LS_OE,	GPIOF_OUT_INIT_HIGH,	"hdmi_gpio_ls_oe" },
};

static int sdp4430_panel_enable_hdmi(struct omap_dss_device *dssdev)
{
	int status;

	status = gpio_request_array(sdp4430_hdmi_gpios,
				    ARRAY_SIZE(sdp4430_hdmi_gpios));
	if (status)
		pr_err("%s: Cannot request HDMI GPIOs\n", __func__);

	return status;
}

static void sdp4430_panel_disable_hdmi(struct omap_dss_device *dssdev)
{
	gpio_free(HDMI_GPIO_LS_OE);
	gpio_free(HDMI_GPIO_HPD);
}

static struct omap_dss_device sdp4430_hdmi_device = {
	.name = "hdmi",
	.driver_name = "hdmi_panel",
	.type = OMAP_DISPLAY_TYPE_HDMI,
	.clocks	= {
		.dispc	= {
			.dispc_fclk_src	= OMAP_DSS_CLK_SRC_FCK,
		},
		.hdmi	= {
			.regn	= 15,
			.regm2	= 1,
		},
	},
	.platform_enable = sdp4430_panel_enable_hdmi,
	.platform_disable = sdp4430_panel_disable_hdmi,
	.channel = OMAP_DSS_CHANNEL_DIGIT,
};

static struct omap_dss_device *sdp4430_dss_devices[] = {
	&sdp4430_hdmi_device,
};

static struct omap_dss_board_info sdp4430_dss_data = {
	.num_devices	= ARRAY_SIZE(sdp4430_dss_devices),
	.devices	= sdp4430_dss_devices,
	.default_device	= &sdp4430_hdmi_device,
};

void omap_4430sdp_display_init(void)
{
	sdp4430_hdmi_mux_init();
	omap_display_init(&sdp4430_dss_data);
}

#ifdef CONFIG_OMAP_MUX
static struct omap_board_mux board_mux[] __initdata = {
	OMAP4_MUX(USBB2_ULPITLL_CLK, OMAP_MUX_MODE4 | OMAP_PIN_OUTPUT),
	{ .reg_offset = OMAP_MUX_TERMINATOR },
};

static struct omap_device_pad serial2_pads[] __initdata = {
	OMAP_MUX_STATIC("uart2_cts.uart2_cts",
			 OMAP_PIN_INPUT_PULLUP | OMAP_MUX_MODE0),
	OMAP_MUX_STATIC("uart2_rts.uart2_rts",
			 OMAP_PIN_OUTPUT | OMAP_MUX_MODE0),
	OMAP_MUX_STATIC("uart2_rx.uart2_rx",
			 OMAP_PIN_INPUT_PULLUP | OMAP_MUX_MODE0),
	OMAP_MUX_STATIC("uart2_tx.uart2_tx",
			 OMAP_PIN_OUTPUT | OMAP_MUX_MODE0),
};

static struct omap_device_pad serial3_pads[] __initdata = {
	OMAP_MUX_STATIC("uart3_cts_rctx.uart3_cts_rctx",
			 OMAP_PIN_INPUT_PULLUP | OMAP_MUX_MODE0),
	OMAP_MUX_STATIC("uart3_rts_sd.uart3_rts_sd",
			 OMAP_PIN_OUTPUT | OMAP_MUX_MODE0),
	OMAP_MUX_STATIC("uart3_rx_irrx.uart3_rx_irrx",
			 OMAP_PIN_INPUT | OMAP_MUX_MODE0),
	OMAP_MUX_STATIC("uart3_tx_irtx.uart3_tx_irtx",
			 OMAP_PIN_OUTPUT | OMAP_MUX_MODE0),
};

static struct omap_device_pad serial4_pads[] __initdata = {
	OMAP_MUX_STATIC("uart4_rx.uart4_rx",
			 OMAP_PIN_INPUT | OMAP_MUX_MODE0),
	OMAP_MUX_STATIC("uart4_tx.uart4_tx",
			 OMAP_PIN_OUTPUT | OMAP_MUX_MODE0),
};

static struct omap_board_data serial2_data __initdata = {
	.id		= 1,
	.pads		= serial2_pads,
	.pads_cnt	= ARRAY_SIZE(serial2_pads),
};

static struct omap_board_data serial3_data __initdata = {
	.id		= 2,
	.pads		= serial3_pads,
	.pads_cnt	= ARRAY_SIZE(serial3_pads),
};

static struct omap_board_data serial4_data __initdata = {
	.id		= 3,
	.pads		= serial4_pads,
	.pads_cnt	= ARRAY_SIZE(serial4_pads),
};

static inline void board_serial_init(void)
{
	struct omap_board_data bdata;
	bdata.flags	= 0;
	bdata.pads	= NULL;
	bdata.pads_cnt	= 0;
	bdata.id	= 0;
	/* pass dummy data for UART1 */
	omap_serial_init_port(&bdata);

	omap_serial_init_port(&serial2_data);
	omap_serial_init_port(&serial3_data);
	omap_serial_init_port(&serial4_data);
}
#else
#define board_mux	NULL

static inline void board_serial_init(void)
{
	omap_serial_init();
}
 #endif

static void __init omap_4430sdp_init(void)
{
	int status;
	int package = OMAP_PACKAGE_CBS;

	if (omap_rev() == OMAP4430_REV_ES1_0)
		package = OMAP_PACKAGE_CBL;
	omap4_mux_init(board_mux, NULL, package);

	omap_board_config = sdp4430_config;
	omap_board_config_size = ARRAY_SIZE(sdp4430_config);

	omap4_i2c_init();
	omap_sfh7741prox_init();
	platform_add_devices(sdp4430_devices, ARRAY_SIZE(sdp4430_devices));
	board_serial_init();
	omap4_twl6030_hsmmc_init(mmc);

	usb_musb_init(&musb_board_data);

	status = omap_ethernet_init();
	if (status) {
		pr_err("Ethernet initialization failed: %d\n", status);
	} else {
		sdp4430_spi_board_info[0].irq = gpio_to_irq(ETH_KS8851_IRQ);
		spi_register_board_info(sdp4430_spi_board_info,
				ARRAY_SIZE(sdp4430_spi_board_info));
	}

	status = omap4_keyboard_init(&sdp4430_keypad_data);
	if (status)
		pr_err("Keypad initialization failed: %d\n", status);

	omap_4430sdp_display_init();
}

static void __init omap_4430sdp_map_io(void)
{
	omap2_set_globals_443x();
	omap44xx_map_common_io();
}

MACHINE_START(OMAP_4430SDP, "OMAP4430 4430SDP board")
	/* Maintainer: Santosh Shilimkar - Texas Instruments Inc */
	.boot_params	= 0x80000100,
	.reserve	= omap_reserve,
	.map_io		= omap_4430sdp_map_io,
	.init_early	= omap_4430sdp_init_early,
	.init_irq	= gic_init_irq,
	.init_machine	= omap_4430sdp_init,
	.timer		= &omap_timer,
MACHINE_END<|MERGE_RESOLUTION|>--- conflicted
+++ resolved
@@ -258,11 +258,7 @@
 	{ ETH_KS8851_IRQ,	GPIOF_IN,		"eth_irq"	},
 };
 
-<<<<<<< HEAD
-static int omap_ethernet_init(void)
-=======
 static int __init omap_ethernet_init(void)
->>>>>>> 56299378
 {
 	int status;
 
