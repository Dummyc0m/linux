--- conflicted
+++ resolved
@@ -3,10 +3,7 @@
 	select ARCH_HAS_CPUFREQ
 	select ARCH_REQUIRE_GPIOLIB
 	select CLKDEV_LOOKUP
-<<<<<<< HEAD
 	select CLKSRC_OF
-=======
->>>>>>> 9cb0d1ba
 	select GENERIC_CLOCKEVENTS
 	select HAVE_CLK
 	select VT8500_TIMER
@@ -18,9 +15,6 @@
  	depends on ARCH_MULTI_V5
  	select ARCH_VT8500
  	select CPU_ARM926T
-<<<<<<< HEAD
- 	help
-=======
  	help
 
 config ARCH_WM8750
@@ -37,5 +31,4 @@
 	select ARCH_VT8500
 	select CPU_V7
 	help
-	  Support for WonderMedia WM8850 System-on-Chip.
->>>>>>> 9cb0d1ba
+	  Support for WonderMedia WM8850 System-on-Chip.