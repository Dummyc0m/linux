// SPDX-License-Identifier: GPL-2.0
#include <linux/sched/task.h>
#include <linux/pgtable.h>
#include <linux/kasan.h>
#include <asm/page-states.h>
#include <asm/pgalloc.h>
#include <asm/facility.h>
#include <asm/sections.h>
#include <asm/ctlreg.h>
#include <asm/physmem_info.h>
#include <asm/maccess.h>
#include <asm/abs_lowcore.h>
#include "decompressor.h"
#include "boot.h"

struct ctlreg __bootdata_preserved(s390_invalid_asce);

#ifdef CONFIG_PROC_FS
atomic_long_t __bootdata_preserved(direct_pages_count[PG_DIRECT_MAP_MAX]);
#endif

#define init_mm			(*(struct mm_struct *)vmlinux.init_mm_off)
#define swapper_pg_dir		vmlinux.swapper_pg_dir_off
#define invalid_pg_dir		vmlinux.invalid_pg_dir_off

enum populate_mode {
	POPULATE_NONE,
	POPULATE_DIRECT,
	POPULATE_ABS_LOWCORE,
	POPULATE_IDENTITY,
	POPULATE_KERNEL,
#ifdef CONFIG_KASAN
	POPULATE_KASAN_MAP_SHADOW,
	POPULATE_KASAN_ZERO_SHADOW,
	POPULATE_KASAN_SHALLOW
#endif
};

static void pgtable_populate(unsigned long addr, unsigned long end, enum populate_mode mode);

#ifdef CONFIG_KASAN

#define kasan_early_shadow_page	vmlinux.kasan_early_shadow_page_off
#define kasan_early_shadow_pte	((pte_t *)vmlinux.kasan_early_shadow_pte_off)
#define kasan_early_shadow_pmd	((pmd_t *)vmlinux.kasan_early_shadow_pmd_off)
#define kasan_early_shadow_pud	((pud_t *)vmlinux.kasan_early_shadow_pud_off)
#define kasan_early_shadow_p4d	((p4d_t *)vmlinux.kasan_early_shadow_p4d_off)
#define __sha(x)		((unsigned long)kasan_mem_to_shadow((void *)x))

static pte_t pte_z;

static inline void kasan_populate(unsigned long start, unsigned long end, enum populate_mode mode)
{
	start = PAGE_ALIGN_DOWN(__sha(start));
	end = PAGE_ALIGN(__sha(end));
	pgtable_populate(start, end, mode);
}

static void kasan_populate_shadow(unsigned long kernel_start, unsigned long kernel_end)
{
	pmd_t pmd_z = __pmd(__pa(kasan_early_shadow_pte) | _SEGMENT_ENTRY);
	pud_t pud_z = __pud(__pa(kasan_early_shadow_pmd) | _REGION3_ENTRY);
	p4d_t p4d_z = __p4d(__pa(kasan_early_shadow_pud) | _REGION2_ENTRY);
	unsigned long memgap_start = 0;
	unsigned long untracked_end;
	unsigned long start, end;
	int i;

	pte_z = __pte(__pa(kasan_early_shadow_page) | pgprot_val(PAGE_KERNEL_RO));
	if (!machine.has_nx)
		pte_z = clear_pte_bit(pte_z, __pgprot(_PAGE_NOEXEC));
	crst_table_init((unsigned long *)kasan_early_shadow_p4d, p4d_val(p4d_z));
	crst_table_init((unsigned long *)kasan_early_shadow_pud, pud_val(pud_z));
	crst_table_init((unsigned long *)kasan_early_shadow_pmd, pmd_val(pmd_z));
	memset64((u64 *)kasan_early_shadow_pte, pte_val(pte_z), PTRS_PER_PTE);
	__arch_set_page_dat(kasan_early_shadow_p4d, 1UL << CRST_ALLOC_ORDER);
	__arch_set_page_dat(kasan_early_shadow_pud, 1UL << CRST_ALLOC_ORDER);
	__arch_set_page_dat(kasan_early_shadow_pmd, 1UL << CRST_ALLOC_ORDER);
	__arch_set_page_dat(kasan_early_shadow_pte, 1);

<<<<<<< HEAD
	/*
	 * Current memory layout:
	 * +- 0 -------------+	       +- shadow start -+
	 * |1:1 ident mapping|	      /|1/8 of ident map|
	 * |		     |	     / |		|
	 * +-end of ident map+	    /  +----------------+
	 * | ... gap ...     |	   /   |    kasan	|
	 * |		     |	  /    |  zero page	|
	 * +- vmalloc area  -+	 /     |   mapping	|
	 * | vmalloc_size    |	/      | (untracked)	|
	 * +- modules vaddr -+ /       +----------------+
	 * | 2Gb	     |/        |    unmapped	| allocated per module
	 * +- shadow start  -+	       +----------------+
	 * | 1/8 addr space  |	       | zero pg mapping| (untracked)
	 * +- shadow end ----+---------+- shadow end ---+
	 *
	 * Current memory layout (KASAN_VMALLOC):
	 * +- 0 -------------+	       +- shadow start -+
	 * |1:1 ident mapping|	      /|1/8 of ident map|
	 * |		     |	     / |		|
	 * +-end of ident map+	    /  +----------------+
	 * | ... gap ...     |	   /   | kasan zero page| (untracked)
	 * |		     |	  /    | mapping	|
	 * +- vmalloc area  -+	 /     +----------------+
	 * | vmalloc_size    |	/      |shallow populate|
	 * +- modules vaddr -+ /       +----------------+
	 * | 2Gb	     |/        |shallow populate|
	 * +- shadow start  -+	       +----------------+
	 * | 1/8 addr space  |	       | zero pg mapping| (untracked)
	 * +- shadow end ----+---------+- shadow end ---+
	 */

	for_each_physmem_usable_range(i, &start, &end) {
		kasan_populate(start, end, POPULATE_KASAN_MAP_SHADOW);
		if (memgap_start && physmem_info.info_source == MEM_DETECT_DIAG260)
			kasan_populate(memgap_start, start, POPULATE_KASAN_ZERO_SHADOW);
		memgap_start = end;
	}
=======
	for_each_physmem_usable_range(i, &start, &end) {
		kasan_populate((unsigned long)__identity_va(start),
			       (unsigned long)__identity_va(end),
			       POPULATE_KASAN_MAP_SHADOW);
		if (memgap_start && physmem_info.info_source == MEM_DETECT_DIAG260) {
			kasan_populate((unsigned long)__identity_va(memgap_start),
				       (unsigned long)__identity_va(start),
				       POPULATE_KASAN_ZERO_SHADOW);
		}
		memgap_start = end;
	}
	kasan_populate(kernel_start, kernel_end, POPULATE_KASAN_MAP_SHADOW);
	kasan_populate(0, (unsigned long)__identity_va(0), POPULATE_KASAN_ZERO_SHADOW);
	kasan_populate(AMODE31_START, AMODE31_END, POPULATE_KASAN_ZERO_SHADOW);
>>>>>>> 0c383648
	if (IS_ENABLED(CONFIG_KASAN_VMALLOC)) {
		untracked_end = VMALLOC_START;
		/* shallowly populate kasan shadow for vmalloc and modules */
		kasan_populate(VMALLOC_START, MODULES_END, POPULATE_KASAN_SHALLOW);
	} else {
		untracked_end = MODULES_VADDR;
	}
	/* populate kasan shadow for untracked memory */
	kasan_populate((unsigned long)__identity_va(ident_map_size), untracked_end,
		       POPULATE_KASAN_ZERO_SHADOW);
	kasan_populate(kernel_end, _REGION1_SIZE, POPULATE_KASAN_ZERO_SHADOW);
}

static bool kasan_pgd_populate_zero_shadow(pgd_t *pgd, unsigned long addr,
					   unsigned long end, enum populate_mode mode)
{
	if (mode == POPULATE_KASAN_ZERO_SHADOW &&
	    IS_ALIGNED(addr, PGDIR_SIZE) && end - addr >= PGDIR_SIZE) {
		pgd_populate(&init_mm, pgd, kasan_early_shadow_p4d);
		return true;
	}
	return false;
}

static bool kasan_p4d_populate_zero_shadow(p4d_t *p4d, unsigned long addr,
					   unsigned long end, enum populate_mode mode)
{
	if (mode == POPULATE_KASAN_ZERO_SHADOW &&
	    IS_ALIGNED(addr, P4D_SIZE) && end - addr >= P4D_SIZE) {
		p4d_populate(&init_mm, p4d, kasan_early_shadow_pud);
		return true;
	}
	return false;
}

static bool kasan_pud_populate_zero_shadow(pud_t *pud, unsigned long addr,
					   unsigned long end, enum populate_mode mode)
{
	if (mode == POPULATE_KASAN_ZERO_SHADOW &&
	    IS_ALIGNED(addr, PUD_SIZE) && end - addr >= PUD_SIZE) {
		pud_populate(&init_mm, pud, kasan_early_shadow_pmd);
		return true;
	}
	return false;
}

static bool kasan_pmd_populate_zero_shadow(pmd_t *pmd, unsigned long addr,
					   unsigned long end, enum populate_mode mode)
{
	if (mode == POPULATE_KASAN_ZERO_SHADOW &&
	    IS_ALIGNED(addr, PMD_SIZE) && end - addr >= PMD_SIZE) {
		pmd_populate(&init_mm, pmd, kasan_early_shadow_pte);
		return true;
	}
	return false;
}

static bool kasan_pte_populate_zero_shadow(pte_t *pte, enum populate_mode mode)
{
	if (mode == POPULATE_KASAN_ZERO_SHADOW) {
		set_pte(pte, pte_z);
		return true;
	}
	return false;
}
#else

static inline void kasan_populate_shadow(unsigned long kernel_start, unsigned long kernel_end)
{
}

static inline bool kasan_pgd_populate_zero_shadow(pgd_t *pgd, unsigned long addr,
						  unsigned long end, enum populate_mode mode)
{
	return false;
}

static inline bool kasan_p4d_populate_zero_shadow(p4d_t *p4d, unsigned long addr,
						  unsigned long end, enum populate_mode mode)
{
	return false;
}

static inline bool kasan_pud_populate_zero_shadow(pud_t *pud, unsigned long addr,
						  unsigned long end, enum populate_mode mode)
{
	return false;
}

static inline bool kasan_pmd_populate_zero_shadow(pmd_t *pmd, unsigned long addr,
						  unsigned long end, enum populate_mode mode)
{
	return false;
}

static bool kasan_pte_populate_zero_shadow(pte_t *pte, enum populate_mode mode)
{
	return false;
}

#endif

/*
 * Mimic virt_to_kpte() in lack of init_mm symbol. Skip pmd NULL check though.
 */
static inline pte_t *__virt_to_kpte(unsigned long va)
{
	return pte_offset_kernel(pmd_offset(pud_offset(p4d_offset(pgd_offset_k(va), va), va), va), va);
}

static void *boot_crst_alloc(unsigned long val)
{
	unsigned long size = PAGE_SIZE << CRST_ALLOC_ORDER;
	unsigned long *table;

	table = (unsigned long *)physmem_alloc_top_down(RR_VMEM, size, size);
	crst_table_init(table, val);
	__arch_set_page_dat(table, 1UL << CRST_ALLOC_ORDER);
	return table;
}

static pte_t *boot_pte_alloc(void)
{
	static void *pte_leftover;
	pte_t *pte;

	/*
	 * handling pte_leftovers this way helps to avoid memory fragmentation
	 * during POPULATE_KASAN_MAP_SHADOW when EDAT is off
	 */
	if (!pte_leftover) {
		pte_leftover = (void *)physmem_alloc_top_down(RR_VMEM, PAGE_SIZE, PAGE_SIZE);
		pte = pte_leftover + _PAGE_TABLE_SIZE;
		__arch_set_page_dat(pte, 1);
	} else {
		pte = pte_leftover;
		pte_leftover = NULL;
	}

	memset64((u64 *)pte, _PAGE_INVALID, PTRS_PER_PTE);
	return pte;
}

static unsigned long _pa(unsigned long addr, unsigned long size, enum populate_mode mode)
{
	switch (mode) {
	case POPULATE_NONE:
		return -1;
	case POPULATE_DIRECT:
		return addr;
	case POPULATE_ABS_LOWCORE:
		return __abs_lowcore_pa(addr);
	case POPULATE_KERNEL:
		return __kernel_pa(addr);
	case POPULATE_IDENTITY:
		return __identity_pa(addr);
#ifdef CONFIG_KASAN
	case POPULATE_KASAN_MAP_SHADOW:
		addr = physmem_alloc_top_down(RR_VMEM, size, size);
		memset((void *)addr, 0, size);
		return addr;
#endif
	default:
		return -1;
	}
}

static bool large_allowed(enum populate_mode mode)
{
	return (mode == POPULATE_DIRECT) || (mode == POPULATE_IDENTITY) || (mode == POPULATE_KERNEL);
}

static bool can_large_pud(pud_t *pu_dir, unsigned long addr, unsigned long end,
			  enum populate_mode mode)
{
	unsigned long size = end - addr;

	return machine.has_edat2 && large_allowed(mode) &&
	       IS_ALIGNED(addr, PUD_SIZE) && (size >= PUD_SIZE) &&
	       IS_ALIGNED(_pa(addr, size, mode), PUD_SIZE);
}

static bool can_large_pmd(pmd_t *pm_dir, unsigned long addr, unsigned long end,
			  enum populate_mode mode)
{
	unsigned long size = end - addr;

	return machine.has_edat1 && large_allowed(mode) &&
	       IS_ALIGNED(addr, PMD_SIZE) && (size >= PMD_SIZE) &&
	       IS_ALIGNED(_pa(addr, size, mode), PMD_SIZE);
}

static void pgtable_pte_populate(pmd_t *pmd, unsigned long addr, unsigned long end,
				 enum populate_mode mode)
{
	unsigned long pages = 0;
	pte_t *pte, entry;

	pte = pte_offset_kernel(pmd, addr);
	for (; addr < end; addr += PAGE_SIZE, pte++) {
		if (pte_none(*pte)) {
			if (kasan_pte_populate_zero_shadow(pte, mode))
				continue;
			entry = __pte(_pa(addr, PAGE_SIZE, mode));
			entry = set_pte_bit(entry, PAGE_KERNEL);
			if (!machine.has_nx)
				entry = clear_pte_bit(entry, __pgprot(_PAGE_NOEXEC));
			set_pte(pte, entry);
			pages++;
		}
	}
	if (mode == POPULATE_DIRECT)
		update_page_count(PG_DIRECT_MAP_4K, pages);
}

static void pgtable_pmd_populate(pud_t *pud, unsigned long addr, unsigned long end,
				 enum populate_mode mode)
{
	unsigned long next, pages = 0;
	pmd_t *pmd, entry;
	pte_t *pte;

	pmd = pmd_offset(pud, addr);
	for (; addr < end; addr = next, pmd++) {
		next = pmd_addr_end(addr, end);
		if (pmd_none(*pmd)) {
			if (kasan_pmd_populate_zero_shadow(pmd, addr, next, mode))
				continue;
			if (can_large_pmd(pmd, addr, next, mode)) {
				entry = __pmd(_pa(addr, _SEGMENT_SIZE, mode));
				entry = set_pmd_bit(entry, SEGMENT_KERNEL);
				if (!machine.has_nx)
					entry = clear_pmd_bit(entry, __pgprot(_SEGMENT_ENTRY_NOEXEC));
				set_pmd(pmd, entry);
				pages++;
				continue;
			}
			pte = boot_pte_alloc();
			pmd_populate(&init_mm, pmd, pte);
		} else if (pmd_leaf(*pmd)) {
			continue;
		}
		pgtable_pte_populate(pmd, addr, next, mode);
	}
	if (mode == POPULATE_DIRECT)
		update_page_count(PG_DIRECT_MAP_1M, pages);
}

static void pgtable_pud_populate(p4d_t *p4d, unsigned long addr, unsigned long end,
				 enum populate_mode mode)
{
	unsigned long next, pages = 0;
	pud_t *pud, entry;
	pmd_t *pmd;

	pud = pud_offset(p4d, addr);
	for (; addr < end; addr = next, pud++) {
		next = pud_addr_end(addr, end);
		if (pud_none(*pud)) {
			if (kasan_pud_populate_zero_shadow(pud, addr, next, mode))
				continue;
			if (can_large_pud(pud, addr, next, mode)) {
				entry = __pud(_pa(addr, _REGION3_SIZE, mode));
				entry = set_pud_bit(entry, REGION3_KERNEL);
				if (!machine.has_nx)
					entry = clear_pud_bit(entry, __pgprot(_REGION_ENTRY_NOEXEC));
				set_pud(pud, entry);
				pages++;
				continue;
			}
			pmd = boot_crst_alloc(_SEGMENT_ENTRY_EMPTY);
			pud_populate(&init_mm, pud, pmd);
		} else if (pud_leaf(*pud)) {
			continue;
		}
		pgtable_pmd_populate(pud, addr, next, mode);
	}
	if (mode == POPULATE_DIRECT)
		update_page_count(PG_DIRECT_MAP_2G, pages);
}

static void pgtable_p4d_populate(pgd_t *pgd, unsigned long addr, unsigned long end,
				 enum populate_mode mode)
{
	unsigned long next;
	p4d_t *p4d;
	pud_t *pud;

	p4d = p4d_offset(pgd, addr);
	for (; addr < end; addr = next, p4d++) {
		next = p4d_addr_end(addr, end);
		if (p4d_none(*p4d)) {
			if (kasan_p4d_populate_zero_shadow(p4d, addr, next, mode))
				continue;
			pud = boot_crst_alloc(_REGION3_ENTRY_EMPTY);
			p4d_populate(&init_mm, p4d, pud);
		}
		pgtable_pud_populate(p4d, addr, next, mode);
	}
}

static void pgtable_populate(unsigned long addr, unsigned long end, enum populate_mode mode)
{
	unsigned long next;
	pgd_t *pgd;
	p4d_t *p4d;

	pgd = pgd_offset(&init_mm, addr);
	for (; addr < end; addr = next, pgd++) {
		next = pgd_addr_end(addr, end);
		if (pgd_none(*pgd)) {
			if (kasan_pgd_populate_zero_shadow(pgd, addr, next, mode))
				continue;
			p4d = boot_crst_alloc(_REGION2_ENTRY_EMPTY);
			pgd_populate(&init_mm, pgd, p4d);
		}
#ifdef CONFIG_KASAN
		if (mode == POPULATE_KASAN_SHALLOW)
			continue;
#endif
		pgtable_p4d_populate(pgd, addr, next, mode);
	}
}

void setup_vmem(unsigned long kernel_start, unsigned long kernel_end, unsigned long asce_limit)
{
	unsigned long start, end;
	unsigned long asce_type;
	unsigned long asce_bits;
	pgd_t *init_mm_pgd;
	int i;

	/*
	 * Mark whole memory as no-dat. This must be done before any
	 * page tables are allocated, or kernel image builtin pages
	 * are marked as dat tables.
	 */
	for_each_physmem_online_range(i, &start, &end)
		__arch_set_page_nodat((void *)start, (end - start) >> PAGE_SHIFT);

<<<<<<< HEAD
=======
	/*
	 * init_mm->pgd contains virtual address of swapper_pg_dir.
	 * It is unusable at this stage since DAT is yet off. Swap
	 * it for physical address of swapper_pg_dir and restore
	 * the virtual address after all page tables are created.
	 */
	init_mm_pgd = init_mm.pgd;
	init_mm.pgd = (pgd_t *)swapper_pg_dir;

>>>>>>> 0c383648
	if (asce_limit == _REGION1_SIZE) {
		asce_type = _REGION2_ENTRY_EMPTY;
		asce_bits = _ASCE_TYPE_REGION2 | _ASCE_TABLE_LENGTH;
	} else {
		asce_type = _REGION3_ENTRY_EMPTY;
		asce_bits = _ASCE_TYPE_REGION3 | _ASCE_TABLE_LENGTH;
	}
	s390_invalid_asce.val = invalid_pg_dir | _ASCE_TYPE_REGION3 | _ASCE_TABLE_LENGTH;

	crst_table_init((unsigned long *)swapper_pg_dir, asce_type);
	crst_table_init((unsigned long *)invalid_pg_dir, _REGION3_ENTRY_EMPTY);
	__arch_set_page_dat((void *)swapper_pg_dir, 1UL << CRST_ALLOC_ORDER);
	__arch_set_page_dat((void *)invalid_pg_dir, 1UL << CRST_ALLOC_ORDER);

	/*
	 * To allow prefixing the lowcore must be mapped with 4KB pages.
	 * To prevent creation of a large page at address 0 first map
	 * the lowcore and create the identity mapping only afterwards.
	 */
	pgtable_populate(0, sizeof(struct lowcore), POPULATE_DIRECT);
	for_each_physmem_usable_range(i, &start, &end) {
		pgtable_populate((unsigned long)__identity_va(start),
				 (unsigned long)__identity_va(end),
				 POPULATE_IDENTITY);
	}
	pgtable_populate(kernel_start, kernel_end, POPULATE_KERNEL);
	pgtable_populate(AMODE31_START, AMODE31_END, POPULATE_DIRECT);
	pgtable_populate(__abs_lowcore, __abs_lowcore + sizeof(struct lowcore),
			 POPULATE_ABS_LOWCORE);
	pgtable_populate(__memcpy_real_area, __memcpy_real_area + PAGE_SIZE,
			 POPULATE_NONE);
	memcpy_real_ptep = __identity_va(__virt_to_kpte(__memcpy_real_area));

	kasan_populate_shadow(kernel_start, kernel_end);

	S390_lowcore.kernel_asce.val = swapper_pg_dir | asce_bits;
	S390_lowcore.user_asce = s390_invalid_asce;

	local_ctl_load(1, &S390_lowcore.kernel_asce);
	local_ctl_load(7, &S390_lowcore.user_asce);
	local_ctl_load(13, &S390_lowcore.kernel_asce);

	init_mm.context.asce = S390_lowcore.kernel_asce.val;
<<<<<<< HEAD
=======
	init_mm.pgd = init_mm_pgd;
>>>>>>> 0c383648
}<|MERGE_RESOLUTION|>--- conflicted
+++ resolved
@@ -78,46 +78,6 @@
 	__arch_set_page_dat(kasan_early_shadow_pmd, 1UL << CRST_ALLOC_ORDER);
 	__arch_set_page_dat(kasan_early_shadow_pte, 1);
 
-<<<<<<< HEAD
-	/*
-	 * Current memory layout:
-	 * +- 0 -------------+	       +- shadow start -+
-	 * |1:1 ident mapping|	      /|1/8 of ident map|
-	 * |		     |	     / |		|
-	 * +-end of ident map+	    /  +----------------+
-	 * | ... gap ...     |	   /   |    kasan	|
-	 * |		     |	  /    |  zero page	|
-	 * +- vmalloc area  -+	 /     |   mapping	|
-	 * | vmalloc_size    |	/      | (untracked)	|
-	 * +- modules vaddr -+ /       +----------------+
-	 * | 2Gb	     |/        |    unmapped	| allocated per module
-	 * +- shadow start  -+	       +----------------+
-	 * | 1/8 addr space  |	       | zero pg mapping| (untracked)
-	 * +- shadow end ----+---------+- shadow end ---+
-	 *
-	 * Current memory layout (KASAN_VMALLOC):
-	 * +- 0 -------------+	       +- shadow start -+
-	 * |1:1 ident mapping|	      /|1/8 of ident map|
-	 * |		     |	     / |		|
-	 * +-end of ident map+	    /  +----------------+
-	 * | ... gap ...     |	   /   | kasan zero page| (untracked)
-	 * |		     |	  /    | mapping	|
-	 * +- vmalloc area  -+	 /     +----------------+
-	 * | vmalloc_size    |	/      |shallow populate|
-	 * +- modules vaddr -+ /       +----------------+
-	 * | 2Gb	     |/        |shallow populate|
-	 * +- shadow start  -+	       +----------------+
-	 * | 1/8 addr space  |	       | zero pg mapping| (untracked)
-	 * +- shadow end ----+---------+- shadow end ---+
-	 */
-
-	for_each_physmem_usable_range(i, &start, &end) {
-		kasan_populate(start, end, POPULATE_KASAN_MAP_SHADOW);
-		if (memgap_start && physmem_info.info_source == MEM_DETECT_DIAG260)
-			kasan_populate(memgap_start, start, POPULATE_KASAN_ZERO_SHADOW);
-		memgap_start = end;
-	}
-=======
 	for_each_physmem_usable_range(i, &start, &end) {
 		kasan_populate((unsigned long)__identity_va(start),
 			       (unsigned long)__identity_va(end),
@@ -132,7 +92,6 @@
 	kasan_populate(kernel_start, kernel_end, POPULATE_KASAN_MAP_SHADOW);
 	kasan_populate(0, (unsigned long)__identity_va(0), POPULATE_KASAN_ZERO_SHADOW);
 	kasan_populate(AMODE31_START, AMODE31_END, POPULATE_KASAN_ZERO_SHADOW);
->>>>>>> 0c383648
 	if (IS_ENABLED(CONFIG_KASAN_VMALLOC)) {
 		untracked_end = VMALLOC_START;
 		/* shallowly populate kasan shadow for vmalloc and modules */
@@ -473,8 +432,6 @@
 	for_each_physmem_online_range(i, &start, &end)
 		__arch_set_page_nodat((void *)start, (end - start) >> PAGE_SHIFT);
 
-<<<<<<< HEAD
-=======
 	/*
 	 * init_mm->pgd contains virtual address of swapper_pg_dir.
 	 * It is unusable at this stage since DAT is yet off. Swap
@@ -484,7 +441,6 @@
 	init_mm_pgd = init_mm.pgd;
 	init_mm.pgd = (pgd_t *)swapper_pg_dir;
 
->>>>>>> 0c383648
 	if (asce_limit == _REGION1_SIZE) {
 		asce_type = _REGION2_ENTRY_EMPTY;
 		asce_bits = _ASCE_TYPE_REGION2 | _ASCE_TABLE_LENGTH;
@@ -528,8 +484,5 @@
 	local_ctl_load(13, &S390_lowcore.kernel_asce);
 
 	init_mm.context.asce = S390_lowcore.kernel_asce.val;
-<<<<<<< HEAD
-=======
 	init_mm.pgd = init_mm_pgd;
->>>>>>> 0c383648
 }