--- conflicted
+++ resolved
@@ -1233,12 +1233,7 @@
 	efi=		[EFI]
 			Format: { "debug", "disable_early_pci_dma",
 				  "nochunk", "noruntime", "nosoftreserve",
-<<<<<<< HEAD
-				  "novamap", "no_disable_early_pci_dma",
-				  "old_map" }
-=======
 				  "novamap", "no_disable_early_pci_dma" }
->>>>>>> d012a719
 			debug: enable misc debug output.
 			disable_early_pci_dma: disable the busmaster bit on all
 			PCI bridges while in the EFI boot stub.
@@ -1255,8 +1250,6 @@
 			novamap: do not call SetVirtualAddressMap().
 			no_disable_early_pci_dma: Leave the busmaster bit set
 			on all PCI bridges while in the EFI boot stub
-			old_map [X86-64]: switch to the old ioremap-based EFI
-			runtime services mapping. [Needs CONFIG_X86_UV=y]
 
 	efi_no_storage_paranoia [EFI; X86]
 			Using this parameter you can use more than 50% of
