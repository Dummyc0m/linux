/*
 * GPIO Greybus driver.
 *
 * Copyright 2014 Google Inc.
 * Copyright 2014 Linaro Ltd.
 *
 * Released under the GPLv2 only.
 */

#include <linux/kernel.h>
#include <linux/module.h>
#include <linux/slab.h>
#include <linux/gpio.h>
#include <linux/irq.h>
#include <linux/irqdomain.h>
#include <linux/mutex.h>

#include "greybus.h"
#include "gbphy.h"

struct gb_gpio_line {
	/* The following has to be an array of line_max entries */
	/* --> make them just a flags field */
	u8			active:    1,
				direction: 1,	/* 0 = output, 1 = input */
				value:     1;	/* 0 = low, 1 = high */
	u16			debounce_usec;

	u8			irq_type;
	bool			irq_type_pending;
	bool			masked;
	bool			masked_pending;
};

struct gb_gpio_controller {
	struct gbphy_device	*gbphy_dev;
	struct gb_connection	*connection;
	u8			line_max;	/* max line number */
	struct gb_gpio_line	*lines;

	struct gpio_chip	chip;
	struct irq_chip		irqc;
	struct irq_chip		*irqchip;
	struct irq_domain	*irqdomain;
	unsigned int		irq_base;
	irq_flow_handler_t	irq_handler;
	unsigned int		irq_default_type;
	struct mutex		irq_lock;
};
#define gpio_chip_to_gb_gpio_controller(chip) \
	container_of(chip, struct gb_gpio_controller, chip)
#define irq_data_to_gpio_chip(d) (d->domain->host_data)

static int gb_gpio_line_count_operation(struct gb_gpio_controller *ggc)
{
	struct gb_gpio_line_count_response response;
	int ret;

	ret = gb_operation_sync(ggc->connection, GB_GPIO_TYPE_LINE_COUNT,
				NULL, 0, &response, sizeof(response));
	if (!ret)
		ggc->line_max = response.count;
	return ret;
}

static int gb_gpio_activate_operation(struct gb_gpio_controller *ggc, u8 which)
{
	struct gb_gpio_activate_request request;
	struct gbphy_device *gbphy_dev = ggc->gbphy_dev;
	int ret;

	ret = gbphy_runtime_get_sync(gbphy_dev);
	if (ret)
		return ret;

	request.which = which;
	ret = gb_operation_sync(ggc->connection, GB_GPIO_TYPE_ACTIVATE,
				 &request, sizeof(request), NULL, 0);
	if (ret) {
		gbphy_runtime_put_autosuspend(gbphy_dev);
		return ret;
	}

	ggc->lines[which].active = true;

	return 0;
}

static void gb_gpio_deactivate_operation(struct gb_gpio_controller *ggc,
					u8 which)
{
	struct gbphy_device *gbphy_dev = ggc->gbphy_dev;
	struct device *dev = &gbphy_dev->dev;
	struct gb_gpio_deactivate_request request;
	int ret;

	request.which = which;
	ret = gb_operation_sync(ggc->connection, GB_GPIO_TYPE_DEACTIVATE,
				 &request, sizeof(request), NULL, 0);
	if (ret) {
		dev_err(dev, "failed to deactivate gpio %u\n", which);
		goto out_pm_put;
	}

	ggc->lines[which].active = false;

out_pm_put:
	gbphy_runtime_put_autosuspend(gbphy_dev);
}

static int gb_gpio_get_direction_operation(struct gb_gpio_controller *ggc,
					u8 which)
{
	struct device *dev = &ggc->gbphy_dev->dev;
	struct gb_gpio_get_direction_request request;
	struct gb_gpio_get_direction_response response;
	int ret;
	u8 direction;

	request.which = which;
	ret = gb_operation_sync(ggc->connection, GB_GPIO_TYPE_GET_DIRECTION,
				&request, sizeof(request),
				&response, sizeof(response));
	if (ret)
		return ret;

	direction = response.direction;
	if (direction && direction != 1) {
		dev_warn(dev, "gpio %u direction was %u (should be 0 or 1)\n",
			 which, direction);
	}
	ggc->lines[which].direction = direction ? 1 : 0;
	return 0;
}

static int gb_gpio_direction_in_operation(struct gb_gpio_controller *ggc,
					u8 which)
{
	struct gb_gpio_direction_in_request request;
	int ret;

	request.which = which;
	ret = gb_operation_sync(ggc->connection, GB_GPIO_TYPE_DIRECTION_IN,
				&request, sizeof(request), NULL, 0);
	if (!ret)
		ggc->lines[which].direction = 1;
	return ret;
}

static int gb_gpio_direction_out_operation(struct gb_gpio_controller *ggc,
					u8 which, bool value_high)
{
	struct gb_gpio_direction_out_request request;
	int ret;

	request.which = which;
	request.value = value_high ? 1 : 0;
	ret = gb_operation_sync(ggc->connection, GB_GPIO_TYPE_DIRECTION_OUT,
				&request, sizeof(request), NULL, 0);
	if (!ret)
		ggc->lines[which].direction = 0;
	return ret;
}

static int gb_gpio_get_value_operation(struct gb_gpio_controller *ggc,
					u8 which)
{
	struct device *dev = &ggc->gbphy_dev->dev;
	struct gb_gpio_get_value_request request;
	struct gb_gpio_get_value_response response;
	int ret;
	u8 value;

	request.which = which;
	ret = gb_operation_sync(ggc->connection, GB_GPIO_TYPE_GET_VALUE,
				&request, sizeof(request),
				&response, sizeof(response));
	if (ret) {
		dev_err(dev, "failed to get value of gpio %u\n", which);
		return ret;
	}

	value = response.value;
	if (value && value != 1) {
		dev_warn(dev, "gpio %u value was %u (should be 0 or 1)\n",
			 which, value);
	}
	ggc->lines[which].value = value ? 1 : 0;
	return 0;
}

static void gb_gpio_set_value_operation(struct gb_gpio_controller *ggc,
					u8 which, bool value_high)
{
	struct device *dev = &ggc->gbphy_dev->dev;
	struct gb_gpio_set_value_request request;
	int ret;

	if (ggc->lines[which].direction == 1) {
		dev_warn(dev, "refusing to set value of input gpio %u\n",
			 which);
		return;
	}

	request.which = which;
	request.value = value_high ? 1 : 0;
	ret = gb_operation_sync(ggc->connection, GB_GPIO_TYPE_SET_VALUE,
				&request, sizeof(request), NULL, 0);
	if (ret) {
		dev_err(dev, "failed to set value of gpio %u\n", which);
		return;
	}

	ggc->lines[which].value = request.value;
}

static int gb_gpio_set_debounce_operation(struct gb_gpio_controller *ggc,
					u8 which, u16 debounce_usec)
{
	struct gb_gpio_set_debounce_request request;
	int ret;

	request.which = which;
	request.usec = cpu_to_le16(debounce_usec);
	ret = gb_operation_sync(ggc->connection, GB_GPIO_TYPE_SET_DEBOUNCE,
				&request, sizeof(request), NULL, 0);
	if (!ret)
		ggc->lines[which].debounce_usec = debounce_usec;
	return ret;
}

static void _gb_gpio_irq_mask(struct gb_gpio_controller *ggc, u8 hwirq)
{
	struct device *dev = &ggc->gbphy_dev->dev;
	struct gb_gpio_irq_mask_request request;
	int ret;

	request.which = hwirq;
	ret = gb_operation_sync(ggc->connection,
				GB_GPIO_TYPE_IRQ_MASK,
				&request, sizeof(request), NULL, 0);
	if (ret)
		dev_err(dev, "failed to mask irq: %d\n", ret);
}

static void _gb_gpio_irq_unmask(struct gb_gpio_controller *ggc, u8 hwirq)
{
	struct device *dev = &ggc->gbphy_dev->dev;
	struct gb_gpio_irq_unmask_request request;
	int ret;

	request.which = hwirq;
	ret = gb_operation_sync(ggc->connection,
				GB_GPIO_TYPE_IRQ_UNMASK,
				&request, sizeof(request), NULL, 0);
	if (ret)
		dev_err(dev, "failed to unmask irq: %d\n", ret);
}

static void _gb_gpio_irq_set_type(struct gb_gpio_controller *ggc,
					u8 hwirq, u8 type)
{
	struct device *dev = &ggc->gbphy_dev->dev;
	struct gb_gpio_irq_type_request request;
	int ret;

	request.which = hwirq;
	request.type = type;

	ret = gb_operation_sync(ggc->connection,
				GB_GPIO_TYPE_IRQ_TYPE,
				&request, sizeof(request), NULL, 0);
	if (ret)
		dev_err(dev, "failed to set irq type: %d\n", ret);
}

static void gb_gpio_irq_mask(struct irq_data *d)
{
	struct gpio_chip *chip = irq_data_to_gpio_chip(d);
	struct gb_gpio_controller *ggc = gpio_chip_to_gb_gpio_controller(chip);
	struct gb_gpio_line *line = &ggc->lines[d->hwirq];

	line->masked = true;
	line->masked_pending = true;
}

static void gb_gpio_irq_unmask(struct irq_data *d)
{
	struct gpio_chip *chip = irq_data_to_gpio_chip(d);
	struct gb_gpio_controller *ggc = gpio_chip_to_gb_gpio_controller(chip);
	struct gb_gpio_line *line = &ggc->lines[d->hwirq];

	line->masked = false;
	line->masked_pending = true;
}

static int gb_gpio_irq_set_type(struct irq_data *d, unsigned int type)
{
	struct gpio_chip *chip = irq_data_to_gpio_chip(d);
	struct gb_gpio_controller *ggc = gpio_chip_to_gb_gpio_controller(chip);
	struct gb_gpio_line *line = &ggc->lines[d->hwirq];
	struct device *dev = &ggc->gbphy_dev->dev;
	u8 irq_type;

	switch (type) {
	case IRQ_TYPE_NONE:
		irq_type = GB_GPIO_IRQ_TYPE_NONE;
		break;
	case IRQ_TYPE_EDGE_RISING:
		irq_type = GB_GPIO_IRQ_TYPE_EDGE_RISING;
		break;
	case IRQ_TYPE_EDGE_FALLING:
		irq_type = GB_GPIO_IRQ_TYPE_EDGE_FALLING;
		break;
	case IRQ_TYPE_EDGE_BOTH:
		irq_type = GB_GPIO_IRQ_TYPE_EDGE_BOTH;
		break;
	case IRQ_TYPE_LEVEL_LOW:
		irq_type = GB_GPIO_IRQ_TYPE_LEVEL_LOW;
		break;
	case IRQ_TYPE_LEVEL_HIGH:
		irq_type = GB_GPIO_IRQ_TYPE_LEVEL_HIGH;
		break;
	default:
		dev_err(dev, "unsupported irq type: %u\n", type);
		return -EINVAL;
	}

	line->irq_type = irq_type;
	line->irq_type_pending = true;

	return 0;
}

static void gb_gpio_irq_bus_lock(struct irq_data *d)
{
	struct gpio_chip *chip = irq_data_to_gpio_chip(d);
	struct gb_gpio_controller *ggc = gpio_chip_to_gb_gpio_controller(chip);

	mutex_lock(&ggc->irq_lock);
}

static void gb_gpio_irq_bus_sync_unlock(struct irq_data *d)
{
	struct gpio_chip *chip = irq_data_to_gpio_chip(d);
	struct gb_gpio_controller *ggc = gpio_chip_to_gb_gpio_controller(chip);
	struct gb_gpio_line *line = &ggc->lines[d->hwirq];

	if (line->irq_type_pending) {
		_gb_gpio_irq_set_type(ggc, d->hwirq, line->irq_type);
		line->irq_type_pending = false;
	}

	if (line->masked_pending) {
		if (line->masked)
			_gb_gpio_irq_mask(ggc, d->hwirq);
		else
			_gb_gpio_irq_unmask(ggc, d->hwirq);
		line->masked_pending = false;
	}

	mutex_unlock(&ggc->irq_lock);
}

static int gb_gpio_request_handler(struct gb_operation *op)
{
	struct gb_connection *connection = op->connection;
	struct gb_gpio_controller *ggc = gb_connection_get_data(connection);
	struct device *dev = &ggc->gbphy_dev->dev;
	struct gb_message *request;
	struct gb_gpio_irq_event_request *event;
	u8 type = op->type;
	int irq;
	struct irq_desc *desc;

	if (type != GB_GPIO_TYPE_IRQ_EVENT) {
		dev_err(dev, "unsupported unsolicited request: %u\n", type);
		return -EINVAL;
	}

	request = op->request;

	if (request->payload_size < sizeof(*event)) {
		dev_err(dev, "short event received (%zu < %zu)\n",
			request->payload_size, sizeof(*event));
		return -EINVAL;
	}

	event = request->payload;
	if (event->which > ggc->line_max) {
		dev_err(dev, "invalid hw irq: %d\n", event->which);
		return -EINVAL;
	}

	irq = irq_find_mapping(ggc->irqdomain, event->which);
	if (!irq) {
		dev_err(dev, "failed to find IRQ\n");
		return -EINVAL;
	}
	desc = irq_to_desc(irq);
	if (!desc) {
		dev_err(dev, "failed to look up irq\n");
		return -EINVAL;
	}

	local_irq_disable();
	generic_handle_irq_desc(desc);
	local_irq_enable();

	return 0;
}

static int gb_gpio_request(struct gpio_chip *chip, unsigned int offset)
{
	struct gb_gpio_controller *ggc = gpio_chip_to_gb_gpio_controller(chip);

	return gb_gpio_activate_operation(ggc, (u8)offset);
}

static void gb_gpio_free(struct gpio_chip *chip, unsigned int offset)
{
	struct gb_gpio_controller *ggc = gpio_chip_to_gb_gpio_controller(chip);

	gb_gpio_deactivate_operation(ggc, (u8)offset);
}

static int gb_gpio_get_direction(struct gpio_chip *chip, unsigned int offset)
{
	struct gb_gpio_controller *ggc = gpio_chip_to_gb_gpio_controller(chip);
	u8 which;
	int ret;

	which = (u8)offset;
	ret = gb_gpio_get_direction_operation(ggc, which);
	if (ret)
		return ret;

	return ggc->lines[which].direction ? 1 : 0;
}

static int gb_gpio_direction_input(struct gpio_chip *chip, unsigned int offset)
{
	struct gb_gpio_controller *ggc = gpio_chip_to_gb_gpio_controller(chip);

	return gb_gpio_direction_in_operation(ggc, (u8)offset);
}

static int gb_gpio_direction_output(struct gpio_chip *chip, unsigned int offset,
				    int value)
{
	struct gb_gpio_controller *ggc = gpio_chip_to_gb_gpio_controller(chip);

	return gb_gpio_direction_out_operation(ggc, (u8)offset, !!value);
}

static int gb_gpio_get(struct gpio_chip *chip, unsigned int offset)
{
	struct gb_gpio_controller *ggc = gpio_chip_to_gb_gpio_controller(chip);
	u8 which;
	int ret;

	which = (u8)offset;
	ret = gb_gpio_get_value_operation(ggc, which);
	if (ret)
		return ret;

	return ggc->lines[which].value;
}

static void gb_gpio_set(struct gpio_chip *chip, unsigned int offset, int value)
{
	struct gb_gpio_controller *ggc = gpio_chip_to_gb_gpio_controller(chip);

	gb_gpio_set_value_operation(ggc, (u8)offset, !!value);
}

<<<<<<< HEAD
static int gb_gpio_set_config(struct gpio_chip *chip, unsigned offset,
=======
static int gb_gpio_set_config(struct gpio_chip *chip, unsigned int offset,
>>>>>>> af22a610
			      unsigned long config)
{
	struct gb_gpio_controller *ggc = gpio_chip_to_gb_gpio_controller(chip);
	u32 debounce;

	if (pinconf_to_config_param(config) != PIN_CONFIG_INPUT_DEBOUNCE)
		return -ENOTSUPP;

	debounce = pinconf_to_config_argument(config);
	if (debounce > U16_MAX)
		return -EINVAL;

	return gb_gpio_set_debounce_operation(ggc, (u8)offset, (u16)debounce);
}

static int gb_gpio_controller_setup(struct gb_gpio_controller *ggc)
{
	int ret;

	/* Now find out how many lines there are */
	ret = gb_gpio_line_count_operation(ggc);
	if (ret)
		return ret;

	ggc->lines = kcalloc(ggc->line_max + 1, sizeof(*ggc->lines),
			     GFP_KERNEL);
	if (!ggc->lines)
		return -ENOMEM;

	return ret;
}

/**
 * gb_gpio_irq_map() - maps an IRQ into a GB gpio irqchip
 * @d: the irqdomain used by this irqchip
 * @irq: the global irq number used by this GB gpio irqchip irq
 * @hwirq: the local IRQ/GPIO line offset on this GB gpio
 *
 * This function will set up the mapping for a certain IRQ line on a
 * GB gpio by assigning the GB gpio as chip data, and using the irqchip
 * stored inside the GB gpio.
 */
static int gb_gpio_irq_map(struct irq_domain *domain, unsigned int irq,
			   irq_hw_number_t hwirq)
{
	struct gpio_chip *chip = domain->host_data;
	struct gb_gpio_controller *ggc = gpio_chip_to_gb_gpio_controller(chip);

	irq_set_chip_data(irq, ggc);
	irq_set_chip_and_handler(irq, ggc->irqchip, ggc->irq_handler);
	irq_set_noprobe(irq);
	/*
	 * No set-up of the hardware will happen if IRQ_TYPE_NONE
	 * is passed as default type.
	 */
	if (ggc->irq_default_type != IRQ_TYPE_NONE)
		irq_set_irq_type(irq, ggc->irq_default_type);

	return 0;
}

static void gb_gpio_irq_unmap(struct irq_domain *d, unsigned int irq)
{
	irq_set_chip_and_handler(irq, NULL, NULL);
	irq_set_chip_data(irq, NULL);
}

static const struct irq_domain_ops gb_gpio_domain_ops = {
	.map	= gb_gpio_irq_map,
	.unmap	= gb_gpio_irq_unmap,
};

/**
 * gb_gpio_irqchip_remove() - removes an irqchip added to a gb_gpio_controller
 * @ggc: the gb_gpio_controller to remove the irqchip from
 *
 * This is called only from gb_gpio_remove()
 */
static void gb_gpio_irqchip_remove(struct gb_gpio_controller *ggc)
{
	unsigned int offset;

	/* Remove all IRQ mappings and delete the domain */
	if (ggc->irqdomain) {
		for (offset = 0; offset < (ggc->line_max + 1); offset++)
			irq_dispose_mapping(irq_find_mapping(ggc->irqdomain,
							     offset));
		irq_domain_remove(ggc->irqdomain);
	}

	if (ggc->irqchip)
		ggc->irqchip = NULL;
}

/**
 * gb_gpio_irqchip_add() - adds an irqchip to a gpio chip
 * @chip: the gpio chip to add the irqchip to
 * @irqchip: the irqchip to add to the adapter
 * @first_irq: if not dynamically assigned, the base (first) IRQ to
 * allocate gpio irqs from
 * @handler: the irq handler to use (often a predefined irq core function)
 * @type: the default type for IRQs on this irqchip, pass IRQ_TYPE_NONE
 * to have the core avoid setting up any default type in the hardware.
 *
 * This function closely associates a certain irqchip with a certain
 * gpio chip, providing an irq domain to translate the local IRQs to
 * global irqs, and making sure that the gpio chip
 * is passed as chip data to all related functions. Driver callbacks
 * need to use container_of() to get their local state containers back
 * from the gpio chip passed as chip data. An irqdomain will be stored
 * in the gpio chip that shall be used by the driver to handle IRQ number
 * translation. The gpio chip will need to be initialized and registered
 * before calling this function.
 */
static int gb_gpio_irqchip_add(struct gpio_chip *chip,
			 struct irq_chip *irqchip,
			 unsigned int first_irq,
			 irq_flow_handler_t handler,
			 unsigned int type)
{
	struct gb_gpio_controller *ggc;
	unsigned int offset;
	unsigned int irq_base;

	if (!chip || !irqchip)
		return -EINVAL;

	ggc = gpio_chip_to_gb_gpio_controller(chip);

	ggc->irqchip = irqchip;
	ggc->irq_handler = handler;
	ggc->irq_default_type = type;
	ggc->irqdomain = irq_domain_add_simple(NULL,
					ggc->line_max + 1, first_irq,
					&gb_gpio_domain_ops, chip);
	if (!ggc->irqdomain) {
		ggc->irqchip = NULL;
		return -EINVAL;
	}

	/*
	 * Prepare the mapping since the irqchip shall be orthogonal to
	 * any gpio calls. If the first_irq was zero, this is
	 * necessary to allocate descriptors for all IRQs.
	 */
	for (offset = 0; offset < (ggc->line_max + 1); offset++) {
		irq_base = irq_create_mapping(ggc->irqdomain, offset);
		if (offset == 0)
			ggc->irq_base = irq_base;
	}

	return 0;
}

static int gb_gpio_to_irq(struct gpio_chip *chip, unsigned int offset)
{
	struct gb_gpio_controller *ggc = gpio_chip_to_gb_gpio_controller(chip);

	return irq_find_mapping(ggc->irqdomain, offset);
}

static int gb_gpio_probe(struct gbphy_device *gbphy_dev,
			 const struct gbphy_device_id *id)
{
	struct gb_connection *connection;
	struct gb_gpio_controller *ggc;
	struct gpio_chip *gpio;
	struct irq_chip *irqc;
	int ret;

	ggc = kzalloc(sizeof(*ggc), GFP_KERNEL);
	if (!ggc)
		return -ENOMEM;

	connection = gb_connection_create(gbphy_dev->bundle,
					  le16_to_cpu(gbphy_dev->cport_desc->id),
					  gb_gpio_request_handler);
	if (IS_ERR(connection)) {
		ret = PTR_ERR(connection);
		goto exit_ggc_free;
	}

	ggc->connection = connection;
	gb_connection_set_data(connection, ggc);
	ggc->gbphy_dev = gbphy_dev;
	gb_gbphy_set_data(gbphy_dev, ggc);

	ret = gb_connection_enable_tx(connection);
	if (ret)
		goto exit_connection_destroy;

	ret = gb_gpio_controller_setup(ggc);
	if (ret)
		goto exit_connection_disable;

	irqc = &ggc->irqc;
	irqc->irq_mask = gb_gpio_irq_mask;
	irqc->irq_unmask = gb_gpio_irq_unmask;
	irqc->irq_set_type = gb_gpio_irq_set_type;
	irqc->irq_bus_lock = gb_gpio_irq_bus_lock;
	irqc->irq_bus_sync_unlock = gb_gpio_irq_bus_sync_unlock;
	irqc->name = "greybus_gpio";

	mutex_init(&ggc->irq_lock);

	gpio = &ggc->chip;

	gpio->label = "greybus_gpio";
	gpio->parent = &gbphy_dev->dev;
	gpio->owner = THIS_MODULE;

	gpio->request = gb_gpio_request;
	gpio->free = gb_gpio_free;
	gpio->get_direction = gb_gpio_get_direction;
	gpio->direction_input = gb_gpio_direction_input;
	gpio->direction_output = gb_gpio_direction_output;
	gpio->get = gb_gpio_get;
	gpio->set = gb_gpio_set;
	gpio->set_config = gb_gpio_set_config;
	gpio->to_irq = gb_gpio_to_irq;
	gpio->base = -1;		/* Allocate base dynamically */
	gpio->ngpio = ggc->line_max + 1;
	gpio->can_sleep = true;

	ret = gb_connection_enable(connection);
	if (ret)
		goto exit_line_free;

	ret = gb_gpio_irqchip_add(gpio, irqc, 0,
				   handle_level_irq, IRQ_TYPE_NONE);
	if (ret) {
		dev_err(&gbphy_dev->dev, "failed to add irq chip: %d\n", ret);
		goto exit_line_free;
	}

	ret = gpiochip_add(gpio);
	if (ret) {
		dev_err(&gbphy_dev->dev, "failed to add gpio chip: %d\n", ret);
		goto exit_gpio_irqchip_remove;
	}

	gbphy_runtime_put_autosuspend(gbphy_dev);
	return 0;

exit_gpio_irqchip_remove:
	gb_gpio_irqchip_remove(ggc);
exit_line_free:
	kfree(ggc->lines);
exit_connection_disable:
	gb_connection_disable(connection);
exit_connection_destroy:
	gb_connection_destroy(connection);
exit_ggc_free:
	kfree(ggc);
	return ret;
}

static void gb_gpio_remove(struct gbphy_device *gbphy_dev)
{
	struct gb_gpio_controller *ggc = gb_gbphy_get_data(gbphy_dev);
	struct gb_connection *connection = ggc->connection;
	int ret;

	ret = gbphy_runtime_get_sync(gbphy_dev);
	if (ret)
		gbphy_runtime_get_noresume(gbphy_dev);

	gb_connection_disable_rx(connection);
	gpiochip_remove(&ggc->chip);
	gb_gpio_irqchip_remove(ggc);
	gb_connection_disable(connection);
	gb_connection_destroy(connection);
	kfree(ggc->lines);
	kfree(ggc);
}

static const struct gbphy_device_id gb_gpio_id_table[] = {
	{ GBPHY_PROTOCOL(GREYBUS_PROTOCOL_GPIO) },
	{ },
};
MODULE_DEVICE_TABLE(gbphy, gb_gpio_id_table);

static struct gbphy_driver gpio_driver = {
	.name		= "gpio",
	.probe		= gb_gpio_probe,
	.remove		= gb_gpio_remove,
	.id_table	= gb_gpio_id_table,
};

module_gbphy_driver(gpio_driver);
MODULE_LICENSE("GPL v2");<|MERGE_RESOLUTION|>--- conflicted
+++ resolved
@@ -474,11 +474,7 @@
 	gb_gpio_set_value_operation(ggc, (u8)offset, !!value);
 }
 
-<<<<<<< HEAD
-static int gb_gpio_set_config(struct gpio_chip *chip, unsigned offset,
-=======
 static int gb_gpio_set_config(struct gpio_chip *chip, unsigned int offset,
->>>>>>> af22a610
 			      unsigned long config)
 {
 	struct gb_gpio_controller *ggc = gpio_chip_to_gb_gpio_controller(chip);
