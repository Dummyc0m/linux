--- conflicted
+++ resolved
@@ -90,52 +90,6 @@
 		flush_signals(current);
 }
 
-<<<<<<< HEAD
-#define _RND(sz, r) ((((sz)+((r)-1))/(r))*(r))
-#define RND4(x)	(((x >> 2) + (((x & 3) == 0) ?  0: 1)) << 2)
-
-static inline u32 _RND4(u32 sz)
-{
-	u32	val;
-
-	val = ((sz >> 2) + ((sz & 3) ? 1: 0)) << 2;
-	return val;
-}
-
-static inline u32 _RND8(u32 sz)
-{
-	u32	val;
-
-	val = ((sz >> 3) + ((sz & 7) ? 1: 0)) << 3;
-	return val;
-}
-
-static inline u32 _RND128(u32 sz)
-{
-	u32	val;
-
-	val = ((sz >> 7) + ((sz & 127) ? 1: 0)) << 7;
-	return val;
-}
-
-static inline u32 _RND256(u32 sz)
-{
-	u32	val;
-
-	val = ((sz >> 8) + ((sz & 255) ? 1: 0)) << 8;
-	return val;
-}
-
-static inline u32 _RND512(u32 sz)
-{
-	u32	val;
-
-	val = ((sz >> 9) + ((sz & 511) ? 1: 0)) << 9;
-	return val;
-}
-
-=======
->>>>>>> 88084a3d
 struct rtw_netdev_priv_indicator {
 	void *priv;
 	u32 sizeof_priv;
