/*
 *  linux/drivers/video/fbmem.c
 *
 *  Copyright (C) 1994 Martin Schaller
 *
 *	2001 - Documented with DocBook
 *	- Brad Douglas <brad@neruo.com>
 *
 * This file is subject to the terms and conditions of the GNU General Public
 * License.  See the file COPYING in the main directory of this archive
 * for more details.
 */

#include <linux/module.h>

#include <linux/compat.h>
#include <linux/types.h>
#include <linux/errno.h>
#include <linux/kernel.h>
#include <linux/major.h>
#include <linux/slab.h>
#include <linux/sysfb.h>
#include <linux/mm.h>
#include <linux/mman.h>
#include <linux/vt.h>
#include <linux/init.h>
#include <linux/linux_logo.h>
#include <linux/proc_fs.h>
#include <linux/platform_device.h>
#include <linux/seq_file.h>
#include <linux/console.h>
#include <linux/kmod.h>
#include <linux/err.h>
#include <linux/device.h>
#include <linux/efi.h>
#include <linux/fb.h>
#include <linux/fbcon.h>
#include <linux/mem_encrypt.h>
#include <linux/pci.h>

#include <asm/fb.h>


    /*
     *  Frame buffer device initialization and setup routines
     */

#define FBPIXMAPSIZE	(1024 * 8)

static DEFINE_MUTEX(registration_lock);

struct fb_info *registered_fb[FB_MAX] __read_mostly;
EXPORT_SYMBOL(registered_fb);

int num_registered_fb __read_mostly;
EXPORT_SYMBOL(num_registered_fb);

bool fb_center_logo __read_mostly;

int fb_logo_count __read_mostly = -1;

static struct fb_info *get_fb_info(unsigned int idx)
{
	struct fb_info *fb_info;

	if (idx >= FB_MAX)
		return ERR_PTR(-ENODEV);

	mutex_lock(&registration_lock);
	fb_info = registered_fb[idx];
	if (fb_info)
		refcount_inc(&fb_info->count);
	mutex_unlock(&registration_lock);

	return fb_info;
}

static void put_fb_info(struct fb_info *fb_info)
{
	if (!refcount_dec_and_test(&fb_info->count))
		return;
	if (fb_info->fbops->fb_destroy)
		fb_info->fbops->fb_destroy(fb_info);
}

/*
 * Helpers
 */

int fb_get_color_depth(struct fb_var_screeninfo *var,
		       struct fb_fix_screeninfo *fix)
{
	int depth = 0;

	if (fix->visual == FB_VISUAL_MONO01 ||
	    fix->visual == FB_VISUAL_MONO10)
		depth = 1;
	else {
		if (var->green.length == var->blue.length &&
		    var->green.length == var->red.length &&
		    var->green.offset == var->blue.offset &&
		    var->green.offset == var->red.offset)
			depth = var->green.length;
		else
			depth = var->green.length + var->red.length +
				var->blue.length;
	}

	return depth;
}
EXPORT_SYMBOL(fb_get_color_depth);

/*
 * Data padding functions.
 */
void fb_pad_aligned_buffer(u8 *dst, u32 d_pitch, u8 *src, u32 s_pitch, u32 height)
{
	__fb_pad_aligned_buffer(dst, d_pitch, src, s_pitch, height);
}
EXPORT_SYMBOL(fb_pad_aligned_buffer);

void fb_pad_unaligned_buffer(u8 *dst, u32 d_pitch, u8 *src, u32 idx, u32 height,
				u32 shift_high, u32 shift_low, u32 mod)
{
	u8 mask = (u8) (0xfff << shift_high), tmp;
	int i, j;

	for (i = height; i--; ) {
		for (j = 0; j < idx; j++) {
			tmp = dst[j];
			tmp &= mask;
			tmp |= *src >> shift_low;
			dst[j] = tmp;
			tmp = *src << shift_high;
			dst[j+1] = tmp;
			src++;
		}
		tmp = dst[idx];
		tmp &= mask;
		tmp |= *src >> shift_low;
		dst[idx] = tmp;
		if (shift_high < mod) {
			tmp = *src << shift_high;
			dst[idx+1] = tmp;
		}
		src++;
		dst += d_pitch;
	}
}
EXPORT_SYMBOL(fb_pad_unaligned_buffer);

/*
 * we need to lock this section since fb_cursor
 * may use fb_imageblit()
 */
char* fb_get_buffer_offset(struct fb_info *info, struct fb_pixmap *buf, u32 size)
{
	u32 align = buf->buf_align - 1, offset;
	char *addr = buf->addr;

	/* If IO mapped, we need to sync before access, no sharing of
	 * the pixmap is done
	 */
	if (buf->flags & FB_PIXMAP_IO) {
		if (info->fbops->fb_sync && (buf->flags & FB_PIXMAP_SYNC))
			info->fbops->fb_sync(info);
		return addr;
	}

	/* See if we fit in the remaining pixmap space */
	offset = buf->offset + align;
	offset &= ~align;
	if (offset + size > buf->size) {
		/* We do not fit. In order to be able to re-use the buffer,
		 * we must ensure no asynchronous DMA'ing or whatever operation
		 * is in progress, we sync for that.
		 */
		if (info->fbops->fb_sync && (buf->flags & FB_PIXMAP_SYNC))
			info->fbops->fb_sync(info);
		offset = 0;
	}
	buf->offset = offset + size;
	addr += offset;

	return addr;
}
EXPORT_SYMBOL(fb_get_buffer_offset);

#ifdef CONFIG_LOGO

static inline unsigned safe_shift(unsigned d, int n)
{
	return n < 0 ? d >> -n : d << n;
}

static void fb_set_logocmap(struct fb_info *info,
				   const struct linux_logo *logo)
{
	struct fb_cmap palette_cmap;
	u16 palette_green[16];
	u16 palette_blue[16];
	u16 palette_red[16];
	int i, j, n;
	const unsigned char *clut = logo->clut;

	palette_cmap.start = 0;
	palette_cmap.len = 16;
	palette_cmap.red = palette_red;
	palette_cmap.green = palette_green;
	palette_cmap.blue = palette_blue;
	palette_cmap.transp = NULL;

	for (i = 0; i < logo->clutsize; i += n) {
		n = logo->clutsize - i;
		/* palette_cmap provides space for only 16 colors at once */
		if (n > 16)
			n = 16;
		palette_cmap.start = 32 + i;
		palette_cmap.len = n;
		for (j = 0; j < n; ++j) {
			palette_cmap.red[j] = clut[0] << 8 | clut[0];
			palette_cmap.green[j] = clut[1] << 8 | clut[1];
			palette_cmap.blue[j] = clut[2] << 8 | clut[2];
			clut += 3;
		}
		fb_set_cmap(&palette_cmap, info);
	}
}

static void  fb_set_logo_truepalette(struct fb_info *info,
					    const struct linux_logo *logo,
					    u32 *palette)
{
	static const unsigned char mask[] = { 0,0x80,0xc0,0xe0,0xf0,0xf8,0xfc,0xfe,0xff };
	unsigned char redmask, greenmask, bluemask;
	int redshift, greenshift, blueshift;
	int i;
	const unsigned char *clut = logo->clut;

	/*
	 * We have to create a temporary palette since console palette is only
	 * 16 colors long.
	 */
	/* Bug: Doesn't obey msb_right ... (who needs that?) */
	redmask   = mask[info->var.red.length   < 8 ? info->var.red.length   : 8];
	greenmask = mask[info->var.green.length < 8 ? info->var.green.length : 8];
	bluemask  = mask[info->var.blue.length  < 8 ? info->var.blue.length  : 8];
	redshift   = info->var.red.offset   - (8 - info->var.red.length);
	greenshift = info->var.green.offset - (8 - info->var.green.length);
	blueshift  = info->var.blue.offset  - (8 - info->var.blue.length);

	for ( i = 0; i < logo->clutsize; i++) {
		palette[i+32] = (safe_shift((clut[0] & redmask), redshift) |
				 safe_shift((clut[1] & greenmask), greenshift) |
				 safe_shift((clut[2] & bluemask), blueshift));
		clut += 3;
	}
}

static void fb_set_logo_directpalette(struct fb_info *info,
					     const struct linux_logo *logo,
					     u32 *palette)
{
	int redshift, greenshift, blueshift;
	int i;

	redshift = info->var.red.offset;
	greenshift = info->var.green.offset;
	blueshift = info->var.blue.offset;

	for (i = 32; i < 32 + logo->clutsize; i++)
		palette[i] = i << redshift | i << greenshift | i << blueshift;
}

static void fb_set_logo(struct fb_info *info,
			       const struct linux_logo *logo, u8 *dst,
			       int depth)
{
	int i, j, k;
	const u8 *src = logo->data;
	u8 xor = (info->fix.visual == FB_VISUAL_MONO01) ? 0xff : 0;
	u8 fg = 1, d;

	switch (fb_get_color_depth(&info->var, &info->fix)) {
	case 1:
		fg = 1;
		break;
	case 2:
		fg = 3;
		break;
	default:
		fg = 7;
		break;
	}

	if (info->fix.visual == FB_VISUAL_MONO01 ||
	    info->fix.visual == FB_VISUAL_MONO10)
		fg = ~((u8) (0xfff << info->var.green.length));

	switch (depth) {
	case 4:
		for (i = 0; i < logo->height; i++)
			for (j = 0; j < logo->width; src++) {
				*dst++ = *src >> 4;
				j++;
				if (j < logo->width) {
					*dst++ = *src & 0x0f;
					j++;
				}
			}
		break;
	case 1:
		for (i = 0; i < logo->height; i++) {
			for (j = 0; j < logo->width; src++) {
				d = *src ^ xor;
				for (k = 7; k >= 0 && j < logo->width; k--) {
					*dst++ = ((d >> k) & 1) ? fg : 0;
					j++;
				}
			}
		}
		break;
	}
}

/*
 * Three (3) kinds of logo maps exist.  linux_logo_clut224 (>16 colors),
 * linux_logo_vga16 (16 colors) and linux_logo_mono (2 colors).  Depending on
 * the visual format and color depth of the framebuffer, the DAC, the
 * pseudo_palette, and the logo data will be adjusted accordingly.
 *
 * Case 1 - linux_logo_clut224:
 * Color exceeds the number of console colors (16), thus we set the hardware DAC
 * using fb_set_cmap() appropriately.  The "needs_cmapreset"  flag will be set.
 *
 * For visuals that require color info from the pseudo_palette, we also construct
 * one for temporary use. The "needs_directpalette" or "needs_truepalette" flags
 * will be set.
 *
 * Case 2 - linux_logo_vga16:
 * The number of colors just matches the console colors, thus there is no need
 * to set the DAC or the pseudo_palette.  However, the bitmap is packed, ie,
 * each byte contains color information for two pixels (upper and lower nibble).
 * To be consistent with fb_imageblit() usage, we therefore separate the two
 * nibbles into separate bytes. The "depth" flag will be set to 4.
 *
 * Case 3 - linux_logo_mono:
 * This is similar with Case 2.  Each byte contains information for 8 pixels.
 * We isolate each bit and expand each into a byte. The "depth" flag will
 * be set to 1.
 */
static struct logo_data {
	int depth;
	int needs_directpalette;
	int needs_truepalette;
	int needs_cmapreset;
	const struct linux_logo *logo;
} fb_logo __read_mostly;

static void fb_rotate_logo_ud(const u8 *in, u8 *out, u32 width, u32 height)
{
	u32 size = width * height, i;

	out += size - 1;

	for (i = size; i--; )
		*out-- = *in++;
}

static void fb_rotate_logo_cw(const u8 *in, u8 *out, u32 width, u32 height)
{
	int i, j, h = height - 1;

	for (i = 0; i < height; i++)
		for (j = 0; j < width; j++)
				out[height * j + h - i] = *in++;
}

static void fb_rotate_logo_ccw(const u8 *in, u8 *out, u32 width, u32 height)
{
	int i, j, w = width - 1;

	for (i = 0; i < height; i++)
		for (j = 0; j < width; j++)
			out[height * (w - j) + i] = *in++;
}

static void fb_rotate_logo(struct fb_info *info, u8 *dst,
			   struct fb_image *image, int rotate)
{
	u32 tmp;

	if (rotate == FB_ROTATE_UD) {
		fb_rotate_logo_ud(image->data, dst, image->width,
				  image->height);
		image->dx = info->var.xres - image->width - image->dx;
		image->dy = info->var.yres - image->height - image->dy;
	} else if (rotate == FB_ROTATE_CW) {
		fb_rotate_logo_cw(image->data, dst, image->width,
				  image->height);
		swap(image->width, image->height);
		tmp = image->dy;
		image->dy = image->dx;
		image->dx = info->var.xres - image->width - tmp;
	} else if (rotate == FB_ROTATE_CCW) {
		fb_rotate_logo_ccw(image->data, dst, image->width,
				   image->height);
		swap(image->width, image->height);
		tmp = image->dx;
		image->dx = image->dy;
		image->dy = info->var.yres - image->height - tmp;
	}

	image->data = dst;
}

static void fb_do_show_logo(struct fb_info *info, struct fb_image *image,
			    int rotate, unsigned int num)
{
	unsigned int x;

	if (image->width > info->var.xres || image->height > info->var.yres)
		return;

	if (rotate == FB_ROTATE_UR) {
		for (x = 0;
		     x < num && image->dx + image->width <= info->var.xres;
		     x++) {
			info->fbops->fb_imageblit(info, image);
			image->dx += image->width + 8;
		}
	} else if (rotate == FB_ROTATE_UD) {
		u32 dx = image->dx;

		for (x = 0; x < num && image->dx <= dx; x++) {
			info->fbops->fb_imageblit(info, image);
			image->dx -= image->width + 8;
		}
	} else if (rotate == FB_ROTATE_CW) {
		for (x = 0;
		     x < num && image->dy + image->height <= info->var.yres;
		     x++) {
			info->fbops->fb_imageblit(info, image);
			image->dy += image->height + 8;
		}
	} else if (rotate == FB_ROTATE_CCW) {
		u32 dy = image->dy;

		for (x = 0; x < num && image->dy <= dy; x++) {
			info->fbops->fb_imageblit(info, image);
			image->dy -= image->height + 8;
		}
	}
}

static int fb_show_logo_line(struct fb_info *info, int rotate,
			     const struct linux_logo *logo, int y,
			     unsigned int n)
{
	u32 *palette = NULL, *saved_pseudo_palette = NULL;
	unsigned char *logo_new = NULL, *logo_rotate = NULL;
	struct fb_image image;

	/* Return if the frame buffer is not mapped or suspended */
	if (logo == NULL || info->state != FBINFO_STATE_RUNNING ||
	    info->fbops->owner)
		return 0;

	image.depth = 8;
	image.data = logo->data;

	if (fb_logo.needs_cmapreset)
		fb_set_logocmap(info, logo);

	if (fb_logo.needs_truepalette ||
	    fb_logo.needs_directpalette) {
		palette = kmalloc(256 * 4, GFP_KERNEL);
		if (palette == NULL)
			return 0;

		if (fb_logo.needs_truepalette)
			fb_set_logo_truepalette(info, logo, palette);
		else
			fb_set_logo_directpalette(info, logo, palette);

		saved_pseudo_palette = info->pseudo_palette;
		info->pseudo_palette = palette;
	}

	if (fb_logo.depth <= 4) {
		logo_new = kmalloc_array(logo->width, logo->height,
					 GFP_KERNEL);
		if (logo_new == NULL) {
			kfree(palette);
			if (saved_pseudo_palette)
				info->pseudo_palette = saved_pseudo_palette;
			return 0;
		}
		image.data = logo_new;
		fb_set_logo(info, logo, logo_new, fb_logo.depth);
	}

	if (fb_center_logo) {
		int xres = info->var.xres;
		int yres = info->var.yres;

		if (rotate == FB_ROTATE_CW || rotate == FB_ROTATE_CCW) {
			xres = info->var.yres;
			yres = info->var.xres;
		}

		while (n && (n * (logo->width + 8) - 8 > xres))
			--n;
		image.dx = (xres - n * (logo->width + 8) - 8) / 2;
		image.dy = y ?: (yres - logo->height) / 2;
	} else {
		image.dx = 0;
		image.dy = y;
	}

	image.width = logo->width;
	image.height = logo->height;

	if (rotate) {
		logo_rotate = kmalloc_array(logo->width, logo->height,
					    GFP_KERNEL);
		if (logo_rotate)
			fb_rotate_logo(info, logo_rotate, &image, rotate);
	}

	fb_do_show_logo(info, &image, rotate, n);

	kfree(palette);
	if (saved_pseudo_palette != NULL)
		info->pseudo_palette = saved_pseudo_palette;
	kfree(logo_new);
	kfree(logo_rotate);
	return image.dy + logo->height;
}


#ifdef CONFIG_FB_LOGO_EXTRA

#define FB_LOGO_EX_NUM_MAX 10
static struct logo_data_extra {
	const struct linux_logo *logo;
	unsigned int n;
} fb_logo_ex[FB_LOGO_EX_NUM_MAX];
static unsigned int fb_logo_ex_num;

void fb_append_extra_logo(const struct linux_logo *logo, unsigned int n)
{
	if (!n || fb_logo_ex_num == FB_LOGO_EX_NUM_MAX)
		return;

	fb_logo_ex[fb_logo_ex_num].logo = logo;
	fb_logo_ex[fb_logo_ex_num].n = n;
	fb_logo_ex_num++;
}

static int fb_prepare_extra_logos(struct fb_info *info, unsigned int height,
				  unsigned int yres)
{
	unsigned int i;

	/* FIXME: logo_ex supports only truecolor fb. */
	if (info->fix.visual != FB_VISUAL_TRUECOLOR)
		fb_logo_ex_num = 0;

	for (i = 0; i < fb_logo_ex_num; i++) {
		if (fb_logo_ex[i].logo->type != fb_logo.logo->type) {
			fb_logo_ex[i].logo = NULL;
			continue;
		}
		height += fb_logo_ex[i].logo->height;
		if (height > yres) {
			height -= fb_logo_ex[i].logo->height;
			fb_logo_ex_num = i;
			break;
		}
	}
	return height;
}

static int fb_show_extra_logos(struct fb_info *info, int y, int rotate)
{
	unsigned int i;

	for (i = 0; i < fb_logo_ex_num; i++)
		y = fb_show_logo_line(info, rotate,
				      fb_logo_ex[i].logo, y, fb_logo_ex[i].n);

	return y;
}

#else /* !CONFIG_FB_LOGO_EXTRA */

static inline int fb_prepare_extra_logos(struct fb_info *info,
					 unsigned int height,
					 unsigned int yres)
{
	return height;
}

static inline int fb_show_extra_logos(struct fb_info *info, int y, int rotate)
{
	return y;
}

#endif /* CONFIG_FB_LOGO_EXTRA */


int fb_prepare_logo(struct fb_info *info, int rotate)
{
	int depth = fb_get_color_depth(&info->var, &info->fix);
	unsigned int yres;
	int height;

	memset(&fb_logo, 0, sizeof(struct logo_data));

	if (info->flags & FBINFO_MISC_TILEBLITTING ||
	    info->fbops->owner || !fb_logo_count)
		return 0;

	if (info->fix.visual == FB_VISUAL_DIRECTCOLOR) {
		depth = info->var.blue.length;
		if (info->var.red.length < depth)
			depth = info->var.red.length;
		if (info->var.green.length < depth)
			depth = info->var.green.length;
	}

	if (info->fix.visual == FB_VISUAL_STATIC_PSEUDOCOLOR && depth > 4) {
		/* assume console colormap */
		depth = 4;
	}

	/* Return if no suitable logo was found */
	fb_logo.logo = fb_find_logo(depth);

	if (!fb_logo.logo) {
		return 0;
	}

	if (rotate == FB_ROTATE_UR || rotate == FB_ROTATE_UD)
		yres = info->var.yres;
	else
		yres = info->var.xres;

	if (fb_logo.logo->height > yres) {
		fb_logo.logo = NULL;
		return 0;
	}

	/* What depth we asked for might be different from what we get */
	if (fb_logo.logo->type == LINUX_LOGO_CLUT224)
		fb_logo.depth = 8;
	else if (fb_logo.logo->type == LINUX_LOGO_VGA16)
		fb_logo.depth = 4;
	else
		fb_logo.depth = 1;


	if (fb_logo.depth > 4 && depth > 4) {
		switch (info->fix.visual) {
		case FB_VISUAL_TRUECOLOR:
			fb_logo.needs_truepalette = 1;
			break;
		case FB_VISUAL_DIRECTCOLOR:
			fb_logo.needs_directpalette = 1;
			fb_logo.needs_cmapreset = 1;
			break;
		case FB_VISUAL_PSEUDOCOLOR:
			fb_logo.needs_cmapreset = 1;
			break;
		}
	}

	height = fb_logo.logo->height;
	if (fb_center_logo)
		height += (yres - fb_logo.logo->height) / 2;

	return fb_prepare_extra_logos(info, height, yres);
}

int fb_show_logo(struct fb_info *info, int rotate)
{
	unsigned int count;
	int y;

	if (!fb_logo_count)
		return 0;

	count = fb_logo_count < 0 ? num_online_cpus() : fb_logo_count;
	y = fb_show_logo_line(info, rotate, fb_logo.logo, 0, count);
	y = fb_show_extra_logos(info, y, rotate);

	return y;
}
#else
int fb_prepare_logo(struct fb_info *info, int rotate) { return 0; }
int fb_show_logo(struct fb_info *info, int rotate) { return 0; }
#endif /* CONFIG_LOGO */
EXPORT_SYMBOL(fb_prepare_logo);
EXPORT_SYMBOL(fb_show_logo);

static void *fb_seq_start(struct seq_file *m, loff_t *pos)
{
	mutex_lock(&registration_lock);
	return (*pos < FB_MAX) ? pos : NULL;
}

static void *fb_seq_next(struct seq_file *m, void *v, loff_t *pos)
{
	(*pos)++;
	return (*pos < FB_MAX) ? pos : NULL;
}

static void fb_seq_stop(struct seq_file *m, void *v)
{
	mutex_unlock(&registration_lock);
}

static int fb_seq_show(struct seq_file *m, void *v)
{
	int i = *(loff_t *)v;
	struct fb_info *fi = registered_fb[i];

	if (fi)
		seq_printf(m, "%d %s\n", fi->node, fi->fix.id);
	return 0;
}

static const struct seq_operations __maybe_unused proc_fb_seq_ops = {
	.start	= fb_seq_start,
	.next	= fb_seq_next,
	.stop	= fb_seq_stop,
	.show	= fb_seq_show,
};

/*
 * We hold a reference to the fb_info in file->private_data,
 * but if the current registered fb has changed, we don't
 * actually want to use it.
 *
 * So look up the fb_info using the inode minor number,
 * and just verify it against the reference we have.
 */
static struct fb_info *file_fb_info(struct file *file)
{
	struct inode *inode = file_inode(file);
	int fbidx = iminor(inode);
	struct fb_info *info = registered_fb[fbidx];

	if (info != file->private_data)
		info = NULL;
	return info;
}

static ssize_t
fb_read(struct file *file, char __user *buf, size_t count, loff_t *ppos)
{
	unsigned long p = *ppos;
	struct fb_info *info = file_fb_info(file);
	u8 *buffer, *dst;
	u8 __iomem *src;
	int c, cnt = 0, err = 0;
	unsigned long total_size;

	if (!info || ! info->screen_base)
		return -ENODEV;

	if (info->state != FBINFO_STATE_RUNNING)
		return -EPERM;

	if (info->fbops->fb_read)
		return info->fbops->fb_read(info, buf, count, ppos);

	total_size = info->screen_size;

	if (total_size == 0)
		total_size = info->fix.smem_len;

	if (p >= total_size)
		return 0;

	if (count >= total_size)
		count = total_size;

	if (count + p > total_size)
		count = total_size - p;

	buffer = kmalloc((count > PAGE_SIZE) ? PAGE_SIZE : count,
			 GFP_KERNEL);
	if (!buffer)
		return -ENOMEM;

	src = (u8 __iomem *) (info->screen_base + p);

	if (info->fbops->fb_sync)
		info->fbops->fb_sync(info);

	while (count) {
		c  = (count > PAGE_SIZE) ? PAGE_SIZE : count;
		dst = buffer;
		fb_memcpy_fromfb(dst, src, c);
		dst += c;
		src += c;

		if (copy_to_user(buf, buffer, c)) {
			err = -EFAULT;
			break;
		}
		*ppos += c;
		buf += c;
		cnt += c;
		count -= c;
	}

	kfree(buffer);

	return (err) ? err : cnt;
}

static ssize_t
fb_write(struct file *file, const char __user *buf, size_t count, loff_t *ppos)
{
	unsigned long p = *ppos;
	struct fb_info *info = file_fb_info(file);
	u8 *buffer, *src;
	u8 __iomem *dst;
	int c, cnt = 0, err = 0;
	unsigned long total_size;

	if (!info || !info->screen_base)
		return -ENODEV;

	if (info->state != FBINFO_STATE_RUNNING)
		return -EPERM;

	if (info->fbops->fb_write)
		return info->fbops->fb_write(info, buf, count, ppos);

	total_size = info->screen_size;

	if (total_size == 0)
		total_size = info->fix.smem_len;

	if (p > total_size)
		return -EFBIG;

	if (count > total_size) {
		err = -EFBIG;
		count = total_size;
	}

	if (count + p > total_size) {
		if (!err)
			err = -ENOSPC;

		count = total_size - p;
	}

	buffer = kmalloc((count > PAGE_SIZE) ? PAGE_SIZE : count,
			 GFP_KERNEL);
	if (!buffer)
		return -ENOMEM;

	dst = (u8 __iomem *) (info->screen_base + p);

	if (info->fbops->fb_sync)
		info->fbops->fb_sync(info);

	while (count) {
		c = (count > PAGE_SIZE) ? PAGE_SIZE : count;
		src = buffer;

		if (copy_from_user(src, buf, c)) {
			err = -EFAULT;
			break;
		}

		fb_memcpy_tofb(dst, src, c);
		dst += c;
		src += c;
		*ppos += c;
		buf += c;
		cnt += c;
		count -= c;
	}

	kfree(buffer);

	return (cnt) ? cnt : err;
}

int
fb_pan_display(struct fb_info *info, struct fb_var_screeninfo *var)
{
	struct fb_fix_screeninfo *fix = &info->fix;
	unsigned int yres = info->var.yres;
	int err = 0;

	if (var->yoffset > 0) {
		if (var->vmode & FB_VMODE_YWRAP) {
			if (!fix->ywrapstep || (var->yoffset % fix->ywrapstep))
				err = -EINVAL;
			else
				yres = 0;
		} else if (!fix->ypanstep || (var->yoffset % fix->ypanstep))
			err = -EINVAL;
	}

	if (var->xoffset > 0 && (!fix->xpanstep ||
				 (var->xoffset % fix->xpanstep)))
		err = -EINVAL;

	if (err || !info->fbops->fb_pan_display ||
	    var->yoffset > info->var.yres_virtual - yres ||
	    var->xoffset > info->var.xres_virtual - info->var.xres)
		return -EINVAL;

	if ((err = info->fbops->fb_pan_display(var, info)))
		return err;
	info->var.xoffset = var->xoffset;
	info->var.yoffset = var->yoffset;
	if (var->vmode & FB_VMODE_YWRAP)
		info->var.vmode |= FB_VMODE_YWRAP;
	else
		info->var.vmode &= ~FB_VMODE_YWRAP;
	return 0;
}
EXPORT_SYMBOL(fb_pan_display);

static int fb_check_caps(struct fb_info *info, struct fb_var_screeninfo *var,
			 u32 activate)
{
	struct fb_blit_caps caps, fbcaps;
	int err = 0;

	memset(&caps, 0, sizeof(caps));
	memset(&fbcaps, 0, sizeof(fbcaps));
	caps.flags = (activate & FB_ACTIVATE_ALL) ? 1 : 0;
	fbcon_get_requirement(info, &caps);
	info->fbops->fb_get_caps(info, &fbcaps, var);

	if (((fbcaps.x ^ caps.x) & caps.x) ||
	    ((fbcaps.y ^ caps.y) & caps.y) ||
	    (fbcaps.len < caps.len))
		err = -EINVAL;

	return err;
}

int
fb_set_var(struct fb_info *info, struct fb_var_screeninfo *var)
{
	int ret = 0;
	u32 activate;
	struct fb_var_screeninfo old_var;
	struct fb_videomode mode;
	struct fb_event event;
	u32 unused;

	if (var->activate & FB_ACTIVATE_INV_MODE) {
		struct fb_videomode mode1, mode2;

		fb_var_to_videomode(&mode1, var);
		fb_var_to_videomode(&mode2, &info->var);
		/* make sure we don't delete the videomode of current var */
		ret = fb_mode_is_equal(&mode1, &mode2);
		if (!ret) {
			ret = fbcon_mode_deleted(info, &mode1);
			if (!ret)
				fb_delete_videomode(&mode1, &info->modelist);
		}

		return ret ? -EINVAL : 0;
	}

	if (!(var->activate & FB_ACTIVATE_FORCE) &&
	    !memcmp(&info->var, var, sizeof(struct fb_var_screeninfo)))
		return 0;

	activate = var->activate;

	/* When using FOURCC mode, make sure the red, green, blue and
	 * transp fields are set to 0.
	 */
	if ((info->fix.capabilities & FB_CAP_FOURCC) &&
	    var->grayscale > 1) {
		if (var->red.offset     || var->green.offset    ||
		    var->blue.offset    || var->transp.offset   ||
		    var->red.length     || var->green.length    ||
		    var->blue.length    || var->transp.length   ||
		    var->red.msb_right  || var->green.msb_right ||
		    var->blue.msb_right || var->transp.msb_right)
			return -EINVAL;
	}

	if (!info->fbops->fb_check_var) {
		*var = info->var;
		return 0;
	}

	/* bitfill_aligned() assumes that it's at least 8x8 */
	if (var->xres < 8 || var->yres < 8)
		return -EINVAL;

	/* Too huge resolution causes multiplication overflow. */
	if (check_mul_overflow(var->xres, var->yres, &unused) ||
	    check_mul_overflow(var->xres_virtual, var->yres_virtual, &unused))
		return -EINVAL;

	ret = info->fbops->fb_check_var(var, info);

	if (ret)
		return ret;

	if ((var->activate & FB_ACTIVATE_MASK) != FB_ACTIVATE_NOW)
		return 0;

	if (info->fbops->fb_get_caps) {
		ret = fb_check_caps(info, var, activate);

		if (ret)
			return ret;
	}

	old_var = info->var;
	info->var = *var;

	if (info->fbops->fb_set_par) {
		ret = info->fbops->fb_set_par(info);

		if (ret) {
			info->var = old_var;
			printk(KERN_WARNING "detected "
				"fb_set_par error, "
				"error code: %d\n", ret);
			return ret;
		}
	}

	fb_pan_display(info, &info->var);
	fb_set_cmap(&info->cmap, info);
	fb_var_to_videomode(&mode, &info->var);

	if (info->modelist.prev && info->modelist.next &&
	    !list_empty(&info->modelist))
		ret = fb_add_videomode(&mode, &info->modelist);

	if (ret)
		return ret;

	event.info = info;
	event.data = &mode;
	fb_notifier_call_chain(FB_EVENT_MODE_CHANGE, &event);

	return 0;
}
EXPORT_SYMBOL(fb_set_var);

int
fb_blank(struct fb_info *info, int blank)
{
	struct fb_event event;
	int ret = -EINVAL;

	if (blank > FB_BLANK_POWERDOWN)
		blank = FB_BLANK_POWERDOWN;

	event.info = info;
	event.data = &blank;

	if (info->fbops->fb_blank)
		ret = info->fbops->fb_blank(blank, info);

	if (!ret)
		fb_notifier_call_chain(FB_EVENT_BLANK, &event);

	return ret;
}
EXPORT_SYMBOL(fb_blank);

static long do_fb_ioctl(struct fb_info *info, unsigned int cmd,
			unsigned long arg)
{
	const struct fb_ops *fb;
	struct fb_var_screeninfo var;
	struct fb_fix_screeninfo fix;
	struct fb_cmap cmap_from;
	struct fb_cmap_user cmap;
	void __user *argp = (void __user *)arg;
	long ret = 0;

	switch (cmd) {
	case FBIOGET_VSCREENINFO:
		lock_fb_info(info);
		var = info->var;
		unlock_fb_info(info);

		ret = copy_to_user(argp, &var, sizeof(var)) ? -EFAULT : 0;
		break;
	case FBIOPUT_VSCREENINFO:
		if (copy_from_user(&var, argp, sizeof(var)))
			return -EFAULT;
		console_lock();
		lock_fb_info(info);
		ret = fb_set_var(info, &var);
		if (!ret)
			fbcon_update_vcs(info, var.activate & FB_ACTIVATE_ALL);
		unlock_fb_info(info);
		console_unlock();
		if (!ret && copy_to_user(argp, &var, sizeof(var)))
			ret = -EFAULT;
		break;
	case FBIOGET_FSCREENINFO:
		lock_fb_info(info);
		memcpy(&fix, &info->fix, sizeof(fix));
		if (info->flags & FBINFO_HIDE_SMEM_START)
			fix.smem_start = 0;
		unlock_fb_info(info);

		ret = copy_to_user(argp, &fix, sizeof(fix)) ? -EFAULT : 0;
		break;
	case FBIOPUTCMAP:
		if (copy_from_user(&cmap, argp, sizeof(cmap)))
			return -EFAULT;
		ret = fb_set_user_cmap(&cmap, info);
		break;
	case FBIOGETCMAP:
		if (copy_from_user(&cmap, argp, sizeof(cmap)))
			return -EFAULT;
		lock_fb_info(info);
		cmap_from = info->cmap;
		unlock_fb_info(info);
		ret = fb_cmap_to_user(&cmap_from, &cmap);
		break;
	case FBIOPAN_DISPLAY:
		if (copy_from_user(&var, argp, sizeof(var)))
			return -EFAULT;
		console_lock();
		lock_fb_info(info);
		ret = fb_pan_display(info, &var);
		unlock_fb_info(info);
		console_unlock();
		if (ret == 0 && copy_to_user(argp, &var, sizeof(var)))
			return -EFAULT;
		break;
	case FBIO_CURSOR:
		ret = -EINVAL;
		break;
	case FBIOGET_CON2FBMAP:
		ret = fbcon_get_con2fb_map_ioctl(argp);
		break;
	case FBIOPUT_CON2FBMAP:
		ret = fbcon_set_con2fb_map_ioctl(argp);
		break;
	case FBIOBLANK:
		if (arg > FB_BLANK_POWERDOWN)
			return -EINVAL;
		console_lock();
		lock_fb_info(info);
		ret = fb_blank(info, arg);
		/* might again call into fb_blank */
		fbcon_fb_blanked(info, arg);
		unlock_fb_info(info);
		console_unlock();
		break;
	default:
		lock_fb_info(info);
		fb = info->fbops;
		if (fb->fb_ioctl)
			ret = fb->fb_ioctl(info, cmd, arg);
		else
			ret = -ENOTTY;
		unlock_fb_info(info);
	}
	return ret;
}

static long fb_ioctl(struct file *file, unsigned int cmd, unsigned long arg)
{
	struct fb_info *info = file_fb_info(file);

	if (!info)
		return -ENODEV;
	return do_fb_ioctl(info, cmd, arg);
}

#ifdef CONFIG_COMPAT
struct fb_fix_screeninfo32 {
	char			id[16];
	compat_caddr_t		smem_start;
	u32			smem_len;
	u32			type;
	u32			type_aux;
	u32			visual;
	u16			xpanstep;
	u16			ypanstep;
	u16			ywrapstep;
	u32			line_length;
	compat_caddr_t		mmio_start;
	u32			mmio_len;
	u32			accel;
	u16			reserved[3];
};

struct fb_cmap32 {
	u32			start;
	u32			len;
	compat_caddr_t	red;
	compat_caddr_t	green;
	compat_caddr_t	blue;
	compat_caddr_t	transp;
};

static int fb_getput_cmap(struct fb_info *info, unsigned int cmd,
			  unsigned long arg)
{
	struct fb_cmap32 cmap32;
	struct fb_cmap cmap_from;
	struct fb_cmap_user cmap;

	if (copy_from_user(&cmap32, compat_ptr(arg), sizeof(cmap32)))
		return -EFAULT;

	cmap = (struct fb_cmap_user) {
		.start	= cmap32.start,
		.len	= cmap32.len,
		.red	= compat_ptr(cmap32.red),
		.green	= compat_ptr(cmap32.green),
		.blue	= compat_ptr(cmap32.blue),
		.transp	= compat_ptr(cmap32.transp),
	};

	if (cmd == FBIOPUTCMAP)
		return fb_set_user_cmap(&cmap, info);

	lock_fb_info(info);
	cmap_from = info->cmap;
	unlock_fb_info(info);

	return fb_cmap_to_user(&cmap_from, &cmap);
}

static int do_fscreeninfo_to_user(struct fb_fix_screeninfo *fix,
				  struct fb_fix_screeninfo32 __user *fix32)
{
	__u32 data;
	int err;

	err = copy_to_user(&fix32->id, &fix->id, sizeof(fix32->id));

	data = (__u32) (unsigned long) fix->smem_start;
	err |= put_user(data, &fix32->smem_start);

	err |= put_user(fix->smem_len, &fix32->smem_len);
	err |= put_user(fix->type, &fix32->type);
	err |= put_user(fix->type_aux, &fix32->type_aux);
	err |= put_user(fix->visual, &fix32->visual);
	err |= put_user(fix->xpanstep, &fix32->xpanstep);
	err |= put_user(fix->ypanstep, &fix32->ypanstep);
	err |= put_user(fix->ywrapstep, &fix32->ywrapstep);
	err |= put_user(fix->line_length, &fix32->line_length);

	data = (__u32) (unsigned long) fix->mmio_start;
	err |= put_user(data, &fix32->mmio_start);

	err |= put_user(fix->mmio_len, &fix32->mmio_len);
	err |= put_user(fix->accel, &fix32->accel);
	err |= copy_to_user(fix32->reserved, fix->reserved,
			    sizeof(fix->reserved));

	if (err)
		return -EFAULT;
	return 0;
}

static int fb_get_fscreeninfo(struct fb_info *info, unsigned int cmd,
			      unsigned long arg)
{
	struct fb_fix_screeninfo fix;

	lock_fb_info(info);
	fix = info->fix;
	if (info->flags & FBINFO_HIDE_SMEM_START)
		fix.smem_start = 0;
	unlock_fb_info(info);
	return do_fscreeninfo_to_user(&fix, compat_ptr(arg));
}

static long fb_compat_ioctl(struct file *file, unsigned int cmd,
			    unsigned long arg)
{
	struct fb_info *info = file_fb_info(file);
	const struct fb_ops *fb;
	long ret = -ENOIOCTLCMD;

	if (!info)
		return -ENODEV;
	fb = info->fbops;
	switch(cmd) {
	case FBIOGET_VSCREENINFO:
	case FBIOPUT_VSCREENINFO:
	case FBIOPAN_DISPLAY:
	case FBIOGET_CON2FBMAP:
	case FBIOPUT_CON2FBMAP:
		arg = (unsigned long) compat_ptr(arg);
		fallthrough;
	case FBIOBLANK:
		ret = do_fb_ioctl(info, cmd, arg);
		break;

	case FBIOGET_FSCREENINFO:
		ret = fb_get_fscreeninfo(info, cmd, arg);
		break;

	case FBIOGETCMAP:
	case FBIOPUTCMAP:
		ret = fb_getput_cmap(info, cmd, arg);
		break;

	default:
		if (fb->fb_compat_ioctl)
			ret = fb->fb_compat_ioctl(info, cmd, arg);
		break;
	}
	return ret;
}
#endif

static int
fb_mmap(struct file *file, struct vm_area_struct * vma)
{
	struct fb_info *info = file_fb_info(file);
	unsigned long mmio_pgoff;
	unsigned long start;
	u32 len;

	if (!info)
		return -ENODEV;
	mutex_lock(&info->mm_lock);

	if (info->fbops->fb_mmap) {
		int res;

		/*
		 * The framebuffer needs to be accessed decrypted, be sure
		 * SME protection is removed ahead of the call
		 */
		vma->vm_page_prot = pgprot_decrypted(vma->vm_page_prot);
		res = info->fbops->fb_mmap(info, vma);
		mutex_unlock(&info->mm_lock);
		return res;
#if IS_ENABLED(CONFIG_FB_DEFERRED_IO)
	} else if (info->fbdefio) {
		/*
		 * FB deferred I/O wants you to handle mmap in your drivers. At a
		 * minimum, point struct fb_ops.fb_mmap to fb_deferred_io_mmap().
		 */
		dev_warn_once(info->dev, "fbdev mmap not set up for deferred I/O.\n");
		mutex_unlock(&info->mm_lock);
		return -ENODEV;
#endif
	}

	/*
	 * Ugh. This can be either the frame buffer mapping, or
	 * if pgoff points past it, the mmio mapping.
	 */
	start = info->fix.smem_start;
	len = info->fix.smem_len;
	mmio_pgoff = PAGE_ALIGN((start & ~PAGE_MASK) + len) >> PAGE_SHIFT;
	if (vma->vm_pgoff >= mmio_pgoff) {
		if (info->var.accel_flags) {
			mutex_unlock(&info->mm_lock);
			return -EINVAL;
		}

		vma->vm_pgoff -= mmio_pgoff;
		start = info->fix.mmio_start;
		len = info->fix.mmio_len;
	}
	mutex_unlock(&info->mm_lock);

	vma->vm_page_prot = vm_get_page_prot(vma->vm_flags);
	fb_pgprotect(file, vma, start);

	return vm_iomap_memory(vma, start, len);
}

static int
fb_open(struct inode *inode, struct file *file)
__acquires(&info->lock)
__releases(&info->lock)
{
	int fbidx = iminor(inode);
	struct fb_info *info;
	int res = 0;

	info = get_fb_info(fbidx);
	if (!info) {
		request_module("fb%d", fbidx);
		info = get_fb_info(fbidx);
		if (!info)
			return -ENODEV;
	}
	if (IS_ERR(info))
		return PTR_ERR(info);

	lock_fb_info(info);
	if (!try_module_get(info->fbops->owner)) {
		res = -ENODEV;
		goto out;
	}
	file->private_data = info;
	if (info->fbops->fb_open) {
		res = info->fbops->fb_open(info,1);
		if (res)
			module_put(info->fbops->owner);
	}
#ifdef CONFIG_FB_DEFERRED_IO
	if (info->fbdefio)
		fb_deferred_io_open(info, inode, file);
#endif
out:
	unlock_fb_info(info);
	if (res)
		put_fb_info(info);
	return res;
}

static int
fb_release(struct inode *inode, struct file *file)
__acquires(&info->lock)
__releases(&info->lock)
{
	struct fb_info * const info = file->private_data;

	lock_fb_info(info);
	if (info->fbops->fb_release)
		info->fbops->fb_release(info,1);
	module_put(info->fbops->owner);
	unlock_fb_info(info);
	put_fb_info(info);
	return 0;
}

#if defined(CONFIG_FB_PROVIDE_GET_FB_UNMAPPED_AREA) && !defined(CONFIG_MMU)
unsigned long get_fb_unmapped_area(struct file *filp,
				   unsigned long addr, unsigned long len,
				   unsigned long pgoff, unsigned long flags)
{
	struct fb_info * const info = filp->private_data;
	unsigned long fb_size = PAGE_ALIGN(info->fix.smem_len);

	if (pgoff > fb_size || len > fb_size - pgoff)
		return -EINVAL;

	return (unsigned long)info->screen_base + pgoff;
}
#endif

static const struct file_operations fb_fops = {
	.owner =	THIS_MODULE,
	.read =		fb_read,
	.write =	fb_write,
	.unlocked_ioctl = fb_ioctl,
#ifdef CONFIG_COMPAT
	.compat_ioctl = fb_compat_ioctl,
#endif
	.mmap =		fb_mmap,
	.open =		fb_open,
	.release =	fb_release,
#if defined(HAVE_ARCH_FB_UNMAPPED_AREA) || \
	(defined(CONFIG_FB_PROVIDE_GET_FB_UNMAPPED_AREA) && \
	 !defined(CONFIG_MMU))
	.get_unmapped_area = get_fb_unmapped_area,
#endif
#ifdef CONFIG_FB_DEFERRED_IO
	.fsync =	fb_deferred_io_fsync,
#endif
	.llseek =	default_llseek,
};

struct class *fb_class;
EXPORT_SYMBOL(fb_class);

static int fb_check_foreignness(struct fb_info *fi)
{
	const bool foreign_endian = fi->flags & FBINFO_FOREIGN_ENDIAN;

	fi->flags &= ~FBINFO_FOREIGN_ENDIAN;

#ifdef __BIG_ENDIAN
	fi->flags |= foreign_endian ? 0 : FBINFO_BE_MATH;
#else
	fi->flags |= foreign_endian ? FBINFO_BE_MATH : 0;
#endif /* __BIG_ENDIAN */

	if (fi->flags & FBINFO_BE_MATH && !fb_be_math(fi)) {
		pr_err("%s: enable CONFIG_FB_BIG_ENDIAN to "
		       "support this framebuffer\n", fi->fix.id);
		return -ENOSYS;
	} else if (!(fi->flags & FBINFO_BE_MATH) && fb_be_math(fi)) {
		pr_err("%s: enable CONFIG_FB_LITTLE_ENDIAN to "
		       "support this framebuffer\n", fi->fix.id);
		return -ENOSYS;
	}

	return 0;
}

static bool apertures_overlap(struct aperture *gen, struct aperture *hw)
{
	/* is the generic aperture base the same as the HW one */
	if (gen->base == hw->base)
		return true;
	/* is the generic aperture base inside the hw base->hw base+size */
	if (gen->base > hw->base && gen->base < hw->base + hw->size)
		return true;
	return false;
}

static bool fb_do_apertures_overlap(struct apertures_struct *gena,
				    struct apertures_struct *hwa)
{
	int i, j;
	if (!hwa || !gena)
		return false;

	for (i = 0; i < hwa->count; ++i) {
		struct aperture *h = &hwa->ranges[i];
		for (j = 0; j < gena->count; ++j) {
			struct aperture *g = &gena->ranges[j];
			printk(KERN_DEBUG "checking generic (%llx %llx) vs hw (%llx %llx)\n",
				(unsigned long long)g->base,
				(unsigned long long)g->size,
				(unsigned long long)h->base,
				(unsigned long long)h->size);
			if (apertures_overlap(g, h))
				return true;
		}
	}

	return false;
}

static void do_unregister_framebuffer(struct fb_info *fb_info);

#define VGA_FB_PHYS 0xA0000
static void do_remove_conflicting_framebuffers(struct apertures_struct *a,
					       const char *name, bool primary)
{
	int i;

	/* check all firmware fbs and kick off if the base addr overlaps */
	for_each_registered_fb(i) {
		struct apertures_struct *gen_aper;
		struct device *device;

		if (!(registered_fb[i]->flags & FBINFO_MISC_FIRMWARE))
			continue;

		gen_aper = registered_fb[i]->apertures;
		device = registered_fb[i]->device;
		if (fb_do_apertures_overlap(gen_aper, a) ||
			(primary && gen_aper && gen_aper->count &&
			 gen_aper->ranges[0].base == VGA_FB_PHYS)) {

			printk(KERN_INFO "fb%d: switching to %s from %s\n",
			       i, name, registered_fb[i]->fix.id);

			/*
			 * If we kick-out a firmware driver, we also want to remove
			 * the underlying platform device, such as simple-framebuffer,
			 * VESA, EFI, etc. A native driver will then be able to
			 * allocate the memory range.
			 *
			 * If it's not a platform device, at least print a warning. A
<<<<<<< HEAD
			 * fix would add code to remove the device from the system.
			 */
			if (!device) {
				/* TODO: Represent each OF framebuffer as its own
				 * device in the device hierarchy. For now, offb
				 * doesn't have such a device, so unregister the
				 * framebuffer as before without warning.
				 */
=======
			 * fix would add code to remove the device from the system. For
			 * framebuffers without any Linux device, print a warning as
			 * well.
			 */
			if (!device) {
				pr_warn("fb%d: no device set\n", i);
>>>>>>> 88084a3d
				do_unregister_framebuffer(registered_fb[i]);
			} else if (dev_is_platform(device)) {
				registered_fb[i]->forced_out = true;
				platform_device_unregister(to_platform_device(device));
			} else {
				pr_warn("fb%d: cannot remove device\n", i);
				do_unregister_framebuffer(registered_fb[i]);
			}
		}
	}
}

static int do_register_framebuffer(struct fb_info *fb_info)
{
	int i;
	struct fb_videomode mode;

	if (fb_check_foreignness(fb_info))
		return -ENOSYS;

	do_remove_conflicting_framebuffers(fb_info->apertures,
					   fb_info->fix.id,
					   fb_is_primary_device(fb_info));

	if (num_registered_fb == FB_MAX)
		return -ENXIO;

	num_registered_fb++;
	for (i = 0 ; i < FB_MAX; i++)
		if (!registered_fb[i])
			break;
	fb_info->node = i;
	refcount_set(&fb_info->count, 1);
	mutex_init(&fb_info->lock);
	mutex_init(&fb_info->mm_lock);

	fb_info->dev = device_create(fb_class, fb_info->device,
				     MKDEV(FB_MAJOR, i), NULL, "fb%d", i);
	if (IS_ERR(fb_info->dev)) {
		/* Not fatal */
		printk(KERN_WARNING "Unable to create device for framebuffer %d; errno = %ld\n", i, PTR_ERR(fb_info->dev));
		fb_info->dev = NULL;
	} else
		fb_init_device(fb_info);

	if (fb_info->pixmap.addr == NULL) {
		fb_info->pixmap.addr = kmalloc(FBPIXMAPSIZE, GFP_KERNEL);
		if (fb_info->pixmap.addr) {
			fb_info->pixmap.size = FBPIXMAPSIZE;
			fb_info->pixmap.buf_align = 1;
			fb_info->pixmap.scan_align = 1;
			fb_info->pixmap.access_align = 32;
			fb_info->pixmap.flags = FB_PIXMAP_DEFAULT;
		}
	}
	fb_info->pixmap.offset = 0;

	if (!fb_info->pixmap.blit_x)
		fb_info->pixmap.blit_x = ~(u32)0;

	if (!fb_info->pixmap.blit_y)
		fb_info->pixmap.blit_y = ~(u32)0;

	if (!fb_info->modelist.prev || !fb_info->modelist.next)
		INIT_LIST_HEAD(&fb_info->modelist);

	if (fb_info->skip_vt_switch)
		pm_vt_switch_required(fb_info->dev, false);
	else
		pm_vt_switch_required(fb_info->dev, true);

	fb_var_to_videomode(&mode, &fb_info->var);
	fb_add_videomode(&mode, &fb_info->modelist);
	registered_fb[i] = fb_info;

#ifdef CONFIG_GUMSTIX_AM200EPD
	{
		struct fb_event event;
		event.info = fb_info;
		fb_notifier_call_chain(FB_EVENT_FB_REGISTERED, &event);
	}
#endif

	return fbcon_fb_registered(fb_info);
}

static void unbind_console(struct fb_info *fb_info)
{
	int i = fb_info->node;

	if (WARN_ON(i < 0 || i >= FB_MAX || registered_fb[i] != fb_info))
		return;

	fbcon_fb_unbind(fb_info);
}

static void unlink_framebuffer(struct fb_info *fb_info)
{
	int i;

	i = fb_info->node;
	if (WARN_ON(i < 0 || i >= FB_MAX || registered_fb[i] != fb_info))
		return;

	if (!fb_info->dev)
		return;

	device_destroy(fb_class, MKDEV(FB_MAJOR, i));

	pm_vt_switch_unregister(fb_info->dev);

	unbind_console(fb_info);

	fb_info->dev = NULL;
}

static void do_unregister_framebuffer(struct fb_info *fb_info)
{
	unlink_framebuffer(fb_info);
	if (fb_info->pixmap.addr &&
	    (fb_info->pixmap.flags & FB_PIXMAP_DEFAULT)) {
		kfree(fb_info->pixmap.addr);
		fb_info->pixmap.addr = NULL;
	}

	fb_destroy_modelist(&fb_info->modelist);
	registered_fb[fb_info->node] = NULL;
	num_registered_fb--;
	fb_cleanup_device(fb_info);
#ifdef CONFIG_GUMSTIX_AM200EPD
	{
		struct fb_event event;
		event.info = fb_info;
		fb_notifier_call_chain(FB_EVENT_FB_UNREGISTERED, &event);
	}
#endif
	fbcon_fb_unregistered(fb_info);

	/* this may free fb info */
	put_fb_info(fb_info);
}

/**
 * remove_conflicting_framebuffers - remove firmware-configured framebuffers
 * @a: memory range, users of which are to be removed
 * @name: requesting driver name
 * @primary: also kick vga16fb if present
 *
 * This function removes framebuffer devices (initialized by firmware/bootloader)
 * which use memory range described by @a. If @a is NULL all such devices are
 * removed.
 */
int remove_conflicting_framebuffers(struct apertures_struct *a,
				    const char *name, bool primary)
{
	bool do_free = false;

	if (!a) {
		a = alloc_apertures(1);
		if (!a)
			return -ENOMEM;

		a->ranges[0].base = 0;
		a->ranges[0].size = ~0;
		do_free = true;
	}

	/*
	 * If a driver asked to unregister a platform device registered by
	 * sysfb, then can be assumed that this is a driver for a display
	 * that is set up by the system firmware and has a generic driver.
	 *
	 * Drivers for devices that don't have a generic driver will never
	 * ask for this, so let's assume that a real driver for the display
	 * was already probed and prevent sysfb to register devices later.
	 */
	sysfb_disable();

	mutex_lock(&registration_lock);
	do_remove_conflicting_framebuffers(a, name, primary);
	mutex_unlock(&registration_lock);

	if (do_free)
		kfree(a);

	return 0;
}
EXPORT_SYMBOL(remove_conflicting_framebuffers);

/**
 * remove_conflicting_pci_framebuffers - remove firmware-configured framebuffers for PCI devices
 * @pdev: PCI device
 * @name: requesting driver name
 *
 * This function removes framebuffer devices (eg. initialized by firmware)
 * using memory range configured for any of @pdev's memory bars.
 *
 * The function assumes that PCI device with shadowed ROM drives a primary
 * display and so kicks out vga16fb.
 */
int remove_conflicting_pci_framebuffers(struct pci_dev *pdev, const char *name)
{
	struct apertures_struct *ap;
	bool primary = false;
	int err, idx, bar;

	for (idx = 0, bar = 0; bar < PCI_STD_NUM_BARS; bar++) {
		if (!(pci_resource_flags(pdev, bar) & IORESOURCE_MEM))
			continue;
		idx++;
	}

	ap = alloc_apertures(idx);
	if (!ap)
		return -ENOMEM;

	for (idx = 0, bar = 0; bar < PCI_STD_NUM_BARS; bar++) {
		if (!(pci_resource_flags(pdev, bar) & IORESOURCE_MEM))
			continue;
		ap->ranges[idx].base = pci_resource_start(pdev, bar);
		ap->ranges[idx].size = pci_resource_len(pdev, bar);
		pci_dbg(pdev, "%s: bar %d: 0x%lx -> 0x%lx\n", __func__, bar,
			(unsigned long)pci_resource_start(pdev, bar),
			(unsigned long)pci_resource_end(pdev, bar));
		idx++;
	}

#ifdef CONFIG_X86
	primary = pdev->resource[PCI_ROM_RESOURCE].flags &
					IORESOURCE_ROM_SHADOW;
#endif
	err = remove_conflicting_framebuffers(ap, name, primary);
	kfree(ap);
	return err;
}
EXPORT_SYMBOL(remove_conflicting_pci_framebuffers);

/**
 *	register_framebuffer - registers a frame buffer device
 *	@fb_info: frame buffer info structure
 *
 *	Registers a frame buffer device @fb_info.
 *
 *	Returns negative errno on error, or zero for success.
 *
 */
int
register_framebuffer(struct fb_info *fb_info)
{
	int ret;

	mutex_lock(&registration_lock);
	ret = do_register_framebuffer(fb_info);
	mutex_unlock(&registration_lock);

	return ret;
}
EXPORT_SYMBOL(register_framebuffer);

/**
 *	unregister_framebuffer - releases a frame buffer device
 *	@fb_info: frame buffer info structure
 *
 *	Unregisters a frame buffer device @fb_info.
 *
 *	Returns negative errno on error, or zero for success.
 *
 *      This function will also notify the framebuffer console
 *      to release the driver.
 *
 *      This is meant to be called within a driver's module_exit()
 *      function. If this is called outside module_exit(), ensure
 *      that the driver implements fb_open() and fb_release() to
 *      check that no processes are using the device.
 */
void
unregister_framebuffer(struct fb_info *fb_info)
{
	bool forced_out = fb_info->forced_out;

	if (!forced_out)
		mutex_lock(&registration_lock);
	do_unregister_framebuffer(fb_info);
	if (!forced_out)
		mutex_unlock(&registration_lock);
}
EXPORT_SYMBOL(unregister_framebuffer);

/**
 *	fb_set_suspend - low level driver signals suspend
 *	@info: framebuffer affected
 *	@state: 0 = resuming, !=0 = suspending
 *
 *	This is meant to be used by low level drivers to
 * 	signal suspend/resume to the core & clients.
 *	It must be called with the console semaphore held
 */
void fb_set_suspend(struct fb_info *info, int state)
{
	WARN_CONSOLE_UNLOCKED();

	if (state) {
		fbcon_suspended(info);
		info->state = FBINFO_STATE_SUSPENDED;
	} else {
		info->state = FBINFO_STATE_RUNNING;
		fbcon_resumed(info);
	}
}
EXPORT_SYMBOL(fb_set_suspend);

/**
 *	fbmem_init - init frame buffer subsystem
 *
 *	Initialize the frame buffer subsystem.
 *
 *	NOTE: This function is _only_ to be called by drivers/char/mem.c.
 *
 */

static int __init
fbmem_init(void)
{
	int ret;

	if (!proc_create_seq("fb", 0, NULL, &proc_fb_seq_ops))
		return -ENOMEM;

	ret = register_chrdev(FB_MAJOR, "fb", &fb_fops);
	if (ret) {
		printk("unable to get major %d for fb devs\n", FB_MAJOR);
		goto err_chrdev;
	}

	fb_class = class_create(THIS_MODULE, "graphics");
	if (IS_ERR(fb_class)) {
		ret = PTR_ERR(fb_class);
		pr_warn("Unable to create fb class; errno = %d\n", ret);
		fb_class = NULL;
		goto err_class;
	}

	fb_console_init();

	return 0;

err_class:
	unregister_chrdev(FB_MAJOR, "fb");
err_chrdev:
	remove_proc_entry("fb", NULL);
	return ret;
}

#ifdef MODULE
module_init(fbmem_init);
static void __exit
fbmem_exit(void)
{
	fb_console_exit();

	remove_proc_entry("fb", NULL);
	class_destroy(fb_class);
	unregister_chrdev(FB_MAJOR, "fb");
}

module_exit(fbmem_exit);
MODULE_LICENSE("GPL");
MODULE_DESCRIPTION("Framebuffer base");
#else
subsys_initcall(fbmem_init);
#endif

int fb_new_modelist(struct fb_info *info)
{
	struct fb_var_screeninfo var = info->var;
	struct list_head *pos, *n;
	struct fb_modelist *modelist;
	struct fb_videomode *m, mode;
	int err;

	list_for_each_safe(pos, n, &info->modelist) {
		modelist = list_entry(pos, struct fb_modelist, list);
		m = &modelist->mode;
		fb_videomode_to_var(&var, m);
		var.activate = FB_ACTIVATE_TEST;
		err = fb_set_var(info, &var);
		fb_var_to_videomode(&mode, &var);
		if (err || !fb_mode_is_equal(m, &mode)) {
			list_del(pos);
			kfree(pos);
		}
	}

	if (list_empty(&info->modelist))
		return 1;

	fbcon_new_modelist(info);

	return 0;
}

MODULE_LICENSE("GPL");<|MERGE_RESOLUTION|>--- conflicted
+++ resolved
@@ -1580,23 +1580,12 @@
 			 * allocate the memory range.
 			 *
 			 * If it's not a platform device, at least print a warning. A
-<<<<<<< HEAD
-			 * fix would add code to remove the device from the system.
-			 */
-			if (!device) {
-				/* TODO: Represent each OF framebuffer as its own
-				 * device in the device hierarchy. For now, offb
-				 * doesn't have such a device, so unregister the
-				 * framebuffer as before without warning.
-				 */
-=======
 			 * fix would add code to remove the device from the system. For
 			 * framebuffers without any Linux device, print a warning as
 			 * well.
 			 */
 			if (!device) {
 				pr_warn("fb%d: no device set\n", i);
->>>>>>> 88084a3d
 				do_unregister_framebuffer(registered_fb[i]);
 			} else if (dev_is_platform(device)) {
 				registered_fb[i]->forced_out = true;
