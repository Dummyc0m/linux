<<<<<<< HEAD
// SPDX-License-Identifier: GPL-2.0-only
=======
// SPDX-License-Identifier: GPL-2.0
>>>>>>> 208a68c8
/*
 * AD8366 and similar Gain Amplifiers
 * This driver supports the following gain amplifiers:
 *   AD8366 Dual-Digital Variable Gain Amplifier (VGA)
 *   ADA4961 BiCMOS RF Digital Gain Amplifier (DGA)
 *   ADL5240 Digitally controlled variable gain amplifier (VGA)
 *
<<<<<<< HEAD
 * Copyright 2012 Analog Devices Inc.
=======
 * Copyright 2012-2019 Analog Devices Inc.
>>>>>>> 208a68c8
 */

#include <linux/device.h>
#include <linux/kernel.h>
#include <linux/slab.h>
#include <linux/sysfs.h>
#include <linux/spi/spi.h>
#include <linux/regulator/consumer.h>
#include <linux/gpio/consumer.h>
#include <linux/err.h>
#include <linux/module.h>
#include <linux/bitrev.h>

#include <linux/iio/iio.h>
#include <linux/iio/sysfs.h>

enum ad8366_type {
	ID_AD8366,
	ID_ADA4961,
	ID_ADL5240,
};

struct ad8366_info {
	int gain_min;
	int gain_max;
};

struct ad8366_state {
	struct spi_device	*spi;
	struct regulator	*reg;
	struct mutex            lock; /* protect sensor state */
	struct gpio_desc	*reset_gpio;
	unsigned char		ch[2];
	enum ad8366_type	type;
	struct ad8366_info	*info;
	/*
	 * DMA (thus cache coherency maintenance) requires the
	 * transfer buffers to live in their own cache lines.
	 */
	unsigned char		data[2] ____cacheline_aligned;
};

static struct ad8366_info ad8366_infos[] = {
	[ID_AD8366] = {
		.gain_min = 4500,
		.gain_max = 20500,
	},
	[ID_ADA4961] = {
		.gain_min = -6000,
		.gain_max = 15000,
	},
	[ID_ADL5240] = {
		.gain_min = -11500,
		.gain_max = 20000,
	},
};

static int ad8366_write(struct iio_dev *indio_dev,
			unsigned char ch_a, unsigned char ch_b)
{
	struct ad8366_state *st = iio_priv(indio_dev);
	int ret;

	switch (st->type) {
	case ID_AD8366:
		ch_a = bitrev8(ch_a & 0x3F);
		ch_b = bitrev8(ch_b & 0x3F);

		st->data[0] = ch_b >> 4;
		st->data[1] = (ch_b << 4) | (ch_a >> 2);
		break;
	case ID_ADA4961:
		st->data[0] = ch_a & 0x1F;
		break;
	case ID_ADL5240:
		st->data[0] = (ch_a & 0x3F);
		break;
	}

	ret = spi_write(st->spi, st->data, indio_dev->num_channels);
	if (ret < 0)
		dev_err(&indio_dev->dev, "write failed (%d)", ret);

	return ret;
}

static int ad8366_read_raw(struct iio_dev *indio_dev,
			   struct iio_chan_spec const *chan,
			   int *val,
			   int *val2,
			   long m)
{
	struct ad8366_state *st = iio_priv(indio_dev);
	int ret;
	int code, gain = 0;

	mutex_lock(&st->lock);
	switch (m) {
	case IIO_CHAN_INFO_HARDWAREGAIN:
		code = st->ch[chan->channel];

		switch (st->type) {
		case ID_AD8366:
			gain = code * 253 + 4500;
			break;
		case ID_ADA4961:
			gain = 15000 - code * 1000;
			break;
		case ID_ADL5240:
			gain = 20000 - 31500 + code * 500;
			break;
		}

		/* Values in dB */
		*val = gain / 1000;
		*val2 = (gain % 1000) * 1000;

		ret = IIO_VAL_INT_PLUS_MICRO_DB;
		break;
	default:
		ret = -EINVAL;
	}
	mutex_unlock(&st->lock);

	return ret;
};

static int ad8366_write_raw(struct iio_dev *indio_dev,
			    struct iio_chan_spec const *chan,
			    int val,
			    int val2,
			    long mask)
{
	struct ad8366_state *st = iio_priv(indio_dev);
	struct ad8366_info *inf = st->info;
	int code = 0, gain;
	int ret;

	/* Values in dB */
	if (val < 0)
		gain = (val * 1000) - (val2 / 1000);
	else
		gain = (val * 1000) + (val2 / 1000);

	if (gain > inf->gain_max || gain < inf->gain_min)
		return -EINVAL;

	switch (st->type) {
	case ID_AD8366:
		code = (gain - 4500) / 253;
		break;
	case ID_ADA4961:
		code = (15000 - gain) / 1000;
		break;
	case ID_ADL5240:
		code = ((gain - 500 - 20000) / 500) & 0x3F;
		break;
	}

	mutex_lock(&st->lock);
	switch (mask) {
	case IIO_CHAN_INFO_HARDWAREGAIN:
		st->ch[chan->channel] = code;
		ret = ad8366_write(indio_dev, st->ch[0], st->ch[1]);
		break;
	default:
		ret = -EINVAL;
	}
	mutex_unlock(&st->lock);

	return ret;
}

static const struct iio_info ad8366_info = {
	.read_raw = &ad8366_read_raw,
	.write_raw = &ad8366_write_raw,
};

#define AD8366_CHAN(_channel) {				\
	.type = IIO_VOLTAGE,				\
	.output = 1,					\
	.indexed = 1,					\
	.channel = _channel,				\
	.info_mask_separate = BIT(IIO_CHAN_INFO_HARDWAREGAIN),\
}

static const struct iio_chan_spec ad8366_channels[] = {
	AD8366_CHAN(0),
	AD8366_CHAN(1),
};

static const struct iio_chan_spec ada4961_channels[] = {
	AD8366_CHAN(0),
};

static int ad8366_probe(struct spi_device *spi)
{
	struct iio_dev *indio_dev;
	struct ad8366_state *st;
	int ret;

	indio_dev = devm_iio_device_alloc(&spi->dev, sizeof(*st));
	if (indio_dev == NULL)
		return -ENOMEM;

	st = iio_priv(indio_dev);

	st->reg = devm_regulator_get(&spi->dev, "vcc");
	if (!IS_ERR(st->reg)) {
		ret = regulator_enable(st->reg);
		if (ret)
			return ret;
	}

	spi_set_drvdata(spi, indio_dev);
	mutex_init(&st->lock);
	st->spi = spi;
	st->type = spi_get_device_id(spi)->driver_data;

	switch (st->type) {
	case ID_AD8366:
		indio_dev->channels = ad8366_channels;
		indio_dev->num_channels = ARRAY_SIZE(ad8366_channels);
		break;
	case ID_ADA4961:
	case ID_ADL5240:
		st->reset_gpio = devm_gpiod_get(&spi->dev, "reset",
			GPIOD_OUT_HIGH);
		indio_dev->channels = ada4961_channels;
		indio_dev->num_channels = ARRAY_SIZE(ada4961_channels);
		break;
	default:
		dev_err(&spi->dev, "Invalid device ID\n");
		ret = -EINVAL;
		goto error_disable_reg;
	}

	st->info = &ad8366_infos[st->type];
	indio_dev->dev.parent = &spi->dev;
	indio_dev->name = spi_get_device_id(spi)->name;
	indio_dev->info = &ad8366_info;
	indio_dev->modes = INDIO_DIRECT_MODE;

	ret = ad8366_write(indio_dev, 0 , 0);
	if (ret < 0)
		goto error_disable_reg;

	ret = iio_device_register(indio_dev);
	if (ret)
		goto error_disable_reg;

	return 0;

error_disable_reg:
	if (!IS_ERR(st->reg))
		regulator_disable(st->reg);

	return ret;
}

static int ad8366_remove(struct spi_device *spi)
{
	struct iio_dev *indio_dev = spi_get_drvdata(spi);
	struct ad8366_state *st = iio_priv(indio_dev);
	struct regulator *reg = st->reg;

	iio_device_unregister(indio_dev);

	if (!IS_ERR(reg))
		regulator_disable(reg);

	return 0;
}

static const struct spi_device_id ad8366_id[] = {
	{"ad8366",  ID_AD8366},
	{"ada4961", ID_ADA4961},
	{"adl5240", ID_ADL5240},
	{}
};
MODULE_DEVICE_TABLE(spi, ad8366_id);

static struct spi_driver ad8366_driver = {
	.driver = {
		.name	= KBUILD_MODNAME,
	},
	.probe		= ad8366_probe,
	.remove		= ad8366_remove,
	.id_table	= ad8366_id,
};

module_spi_driver(ad8366_driver);

MODULE_AUTHOR("Michael Hennerich <michael.hennerich@analog.com>");
MODULE_DESCRIPTION("Analog Devices AD8366 and similar Gain Amplifiers");
MODULE_LICENSE("GPL v2");<|MERGE_RESOLUTION|>--- conflicted
+++ resolved
@@ -1,8 +1,4 @@
-<<<<<<< HEAD
-// SPDX-License-Identifier: GPL-2.0-only
-=======
 // SPDX-License-Identifier: GPL-2.0
->>>>>>> 208a68c8
 /*
  * AD8366 and similar Gain Amplifiers
  * This driver supports the following gain amplifiers:
@@ -10,11 +6,7 @@
  *   ADA4961 BiCMOS RF Digital Gain Amplifier (DGA)
  *   ADL5240 Digitally controlled variable gain amplifier (VGA)
  *
-<<<<<<< HEAD
- * Copyright 2012 Analog Devices Inc.
-=======
  * Copyright 2012-2019 Analog Devices Inc.
->>>>>>> 208a68c8
  */
 
 #include <linux/device.h>
