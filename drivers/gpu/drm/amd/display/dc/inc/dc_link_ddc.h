/*
 * Copyright 2012-15 Advanced Micro Devices, Inc.
 *
 * Permission is hereby granted, free of charge, to any person obtaining a
 * copy of this software and associated documentation files (the "Software"),
 * to deal in the Software without restriction, including without limitation
 * the rights to use, copy, modify, merge, publish, distribute, sublicense,
 * and/or sell copies of the Software, and to permit persons to whom the
 * Software is furnished to do so, subject to the following conditions:
 *
 * The above copyright notice and this permission notice shall be included in
 * all copies or substantial portions of the Software.
 *
 * THE SOFTWARE IS PROVIDED "AS IS", WITHOUT WARRANTY OF ANY KIND, EXPRESS OR
 * IMPLIED, INCLUDING BUT NOT LIMITED TO THE WARRANTIES OF MERCHANTABILITY,
 * FITNESS FOR A PARTICULAR PURPOSE AND NONINFRINGEMENT.  IN NO EVENT SHALL
 * THE COPYRIGHT HOLDER(S) OR AUTHOR(S) BE LIABLE FOR ANY CLAIM, DAMAGES OR
 * OTHER LIABILITY, WHETHER IN AN ACTION OF CONTRACT, TORT OR OTHERWISE,
 * ARISING FROM, OUT OF OR IN CONNECTION WITH THE SOFTWARE OR THE USE OR
 * OTHER DEALINGS IN THE SOFTWARE.
 *
 * Authors: AMD
 *
 */

#ifndef __DAL_DDC_SERVICE_H__
#define __DAL_DDC_SERVICE_H__

#include "include/ddc_service_types.h"
#include "include/i2caux_interface.h"

#define EDID_SEGMENT_SIZE 256

/* Address range from 0x00 to 0x1F.*/
#define DP_ADAPTOR_TYPE2_SIZE 0x20
#define DP_ADAPTOR_TYPE2_REG_ID 0x10
#define DP_ADAPTOR_TYPE2_REG_MAX_TMDS_CLK 0x1D
/* Identifies adaptor as Dual-mode adaptor */
#define DP_ADAPTOR_TYPE2_ID 0xA0
/* MHz*/
#define DP_ADAPTOR_TYPE2_MAX_TMDS_CLK 600
/* MHz*/
#define DP_ADAPTOR_TYPE2_MIN_TMDS_CLK 25
/* kHZ*/
#define DP_ADAPTOR_DVI_MAX_TMDS_CLK 165000
/* kHZ*/
#define DP_ADAPTOR_HDMI_SAFE_MAX_TMDS_CLK 165000

#define DDC_I2C_COMMAND_ENGINE I2C_COMMAND_ENGINE_SW

struct ddc_service;
struct graphics_object_id;
enum ddc_result;
struct av_sync_data;
struct dp_receiver_id_info;

struct i2c_payloads;
struct aux_payloads;

void dal_ddc_i2c_payloads_add(
		struct i2c_payloads *payloads,
		uint32_t address,
		uint32_t len,
		uint8_t *data,
		bool write);

struct ddc_service_init_data {
	struct graphics_object_id id;
	struct dc_context *ctx;
	struct dc_link *link;
};

struct ddc_service *dal_ddc_service_create(
		struct ddc_service_init_data *ddc_init_data);

void dal_ddc_service_destroy(struct ddc_service **ddc);

enum ddc_service_type dal_ddc_service_get_type(struct ddc_service *ddc);

void dal_ddc_service_set_transaction_type(
		struct ddc_service *ddc,
		enum ddc_transaction_type type);

bool dal_ddc_service_is_in_aux_transaction_mode(struct ddc_service *ddc);

void dal_ddc_service_i2c_query_dp_dual_mode_adaptor(
		struct ddc_service *ddc,
		struct display_sink_capability *sink_cap);

bool dal_ddc_service_query_ddc_data(
		struct ddc_service *ddc,
		uint32_t address,
		uint8_t *write_buf,
		uint32_t write_size,
		uint8_t *read_buf,
		uint32_t read_size);

<<<<<<< HEAD
int dc_link_aux_transfer(struct ddc_service *ddc,
		struct aux_payload *payload);
=======
int dc_link_aux_transfer_raw(struct ddc_service *ddc,
		struct aux_payload *payload,
		enum aux_channel_operation_result *operation_result);
>>>>>>> 0ecfebd2

bool dc_link_aux_transfer_with_retries(struct ddc_service *ddc,
		struct aux_payload *payload);

void dal_ddc_service_write_scdc_data(
		struct ddc_service *ddc_service,
		uint32_t pix_clk,
		bool lte_340_scramble);

void dal_ddc_service_read_scdc_data(
		struct ddc_service *ddc_service);

void ddc_service_set_dongle_type(struct ddc_service *ddc,
		enum display_dongle_type dongle_type);

void dal_ddc_service_set_ddc_pin(
		struct ddc_service *ddc_service,
		struct ddc *ddc);

struct ddc *dal_ddc_service_get_ddc_pin(struct ddc_service *ddc_service);

uint32_t get_defer_delay(struct ddc_service *ddc);

#endif /* __DAL_DDC_SERVICE_H__ */
<|MERGE_RESOLUTION|>--- conflicted
+++ resolved
@@ -95,14 +95,9 @@
 		uint8_t *read_buf,
 		uint32_t read_size);
 
-<<<<<<< HEAD
-int dc_link_aux_transfer(struct ddc_service *ddc,
-		struct aux_payload *payload);
-=======
 int dc_link_aux_transfer_raw(struct ddc_service *ddc,
 		struct aux_payload *payload,
 		enum aux_channel_operation_result *operation_result);
->>>>>>> 0ecfebd2
 
 bool dc_link_aux_transfer_with_retries(struct ddc_service *ddc,
 		struct aux_payload *payload);
