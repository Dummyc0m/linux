/* Copyright 2012-15 Advanced Micro Devices, Inc.
 *
 * Permission is hereby granted, free of charge, to any person obtaining a
 * copy of this software and associated documentation files (the "Software"),
 * to deal in the Software without restriction, including without limitation
 * the rights to use, copy, modify, merge, publish, distribute, sublicense,
 * and/or sell copies of the Software, and to permit persons to whom the
 * Software is furnished to do so, subject to the following conditions:
 *
 * The above copyright notice and this permission notice shall be included in
 * all copies or substantial portions of the Software.
 *
 * THE SOFTWARE IS PROVIDED "AS IS", WITHOUT WARRANTY OF ANY KIND, EXPRESS OR
 * IMPLIED, INCLUDING BUT NOT LIMITED TO THE WARRANTIES OF MERCHANTABILITY,
 * FITNESS FOR A PARTICULAR PURPOSE AND NONINFRINGEMENT.  IN NO EVENT SHALL
 * THE COPYRIGHT HOLDER(S) OR AUTHOR(S) BE LIABLE FOR ANY CLAIM, DAMAGES OR
 * OTHER LIABILITY, WHETHER IN AN ACTION OF CONTRACT, TORT OR OTHERWISE,
 * ARISING FROM, OUT OF OR IN CONNECTION WITH THE SOFTWARE OR THE USE OR
 * OTHER DEALINGS IN THE SOFTWARE.
 *
 * Authors: AMD
 *
 */

#ifndef __DC_MPCC_H__
#define __DC_MPCC_H__

#include "dc_hw_types.h"
#include "hw_shared.h"
#include "transform.h"

#define MAX_MPCC 6
#define MAX_OPP 6

#define MAX_DWB		2

enum mpc_output_csc_mode {
	MPC_OUTPUT_CSC_DISABLE = 0,
	MPC_OUTPUT_CSC_COEF_A,
	MPC_OUTPUT_CSC_COEF_B
};


enum mpcc_blend_mode {
	MPCC_BLEND_MODE_BYPASS,
	MPCC_BLEND_MODE_TOP_LAYER_PASSTHROUGH,
	MPCC_BLEND_MODE_TOP_LAYER_ONLY,
	MPCC_BLEND_MODE_TOP_BOT_BLENDING
};

enum mpcc_alpha_blend_mode {
	MPCC_ALPHA_BLEND_MODE_PER_PIXEL_ALPHA,
	MPCC_ALPHA_BLEND_MODE_PER_PIXEL_ALPHA_COMBINED_GLOBAL_GAIN,
	MPCC_ALPHA_BLEND_MODE_GLOBAL_ALPHA
};

/*
 * MPCC blending configuration
 */
struct mpcc_blnd_cfg {
	struct tg_color black_color;	/* background color */
	enum mpcc_alpha_blend_mode alpha_mode;	/* alpha blend mode */
	bool pre_multiplied_alpha;	/* alpha pre-multiplied mode flag */
	int global_gain;
	int global_alpha;
	bool overlap_only;

	/* MPCC top/bottom gain settings */
	int bottom_gain_mode;
	int background_color_bpc;
	int top_gain;
	int bottom_inside_gain;
	int bottom_outside_gain;
};

struct mpc_grph_gamut_adjustment {
	struct fixed31_32 temperature_matrix[CSC_TEMPERATURE_MATRIX_SIZE];
	enum graphics_gamut_adjust_type gamut_adjust_type;
};

struct mpcc_sm_cfg {
	bool enable;
	/* 0-single plane,2-row subsampling,4-column subsampling,6-checkboard subsampling */
	int sm_mode;
	/* 0- disable frame alternate, 1- enable frame alternate */
	bool frame_alt;
	/* 0- disable field alternate, 1- enable field alternate */
	bool field_alt;
	/* 0-no force,2-force frame polarity from top,3-force frame polarity from bottom */
	int force_next_frame_porlarity;
	/* 0-no force,2-force field polarity from top,3-force field polarity from bottom */
	int force_next_field_polarity;
};

struct mpc_denorm_clamp {
	int clamp_max_r_cr;
	int clamp_min_r_cr;
	int clamp_max_g_y;
	int clamp_min_g_y;
	int clamp_max_b_cb;
	int clamp_min_b_cb;
};

struct mpc_dwb_flow_control {
	int flow_ctrl_mode;
	int flow_ctrl_cnt0;
	int flow_ctrl_cnt1;
};

/*
 * MPCC connection and blending configuration for a single MPCC instance.
 * This struct is used as a node in an MPC tree.
 */
struct mpcc {
	int mpcc_id;			/* MPCC physical instance */
	int dpp_id;			/* DPP input to this MPCC */
	struct mpcc *mpcc_bot;		/* pointer to bottom layer MPCC.  NULL when not connected */
	struct mpcc_blnd_cfg blnd_cfg;	/* The blending configuration for this MPCC */
	struct mpcc_sm_cfg sm_cfg;	/* stereo mix setting for this MPCC */
	bool shared_bottom;		/* TRUE if MPCC output to both OPP and DWB endpoints, else FALSE */
};

/*
 * MPC tree represents all MPCC connections for a pipe.
 */
struct mpc_tree {
	int opp_id;			/* The OPP instance that owns this MPC tree */
	struct mpcc *opp_list;		/* The top MPCC layer of the MPC tree that outputs to OPP endpoint */
};

struct mpc {
	const struct mpc_funcs *funcs;
	struct dc_context *ctx;

	struct mpcc mpcc_array[MAX_MPCC];
	struct pwl_params blender_params;
	bool cm_bypass_mode;
};

struct mpcc_state {
	uint32_t opp_id;
	uint32_t dpp_id;
	uint32_t bot_mpcc_id;
	uint32_t mode;
	uint32_t alpha_mode;
	uint32_t pre_multiplied_alpha;
	uint32_t overlap_only;
	uint32_t idle;
	uint32_t busy;
};

struct mpc_funcs {
	void (*read_mpcc_state)(
			struct mpc *mpc,
			int mpcc_inst,
			struct mpcc_state *s);

	/*
	 * Insert DPP into MPC tree based on specified blending position.
	 * Only used for planes that are part of blending chain for OPP output
	 *
	 * Parameters:
	 * [in/out] mpc		- MPC context.
	 * [in/out] tree	- MPC tree structure that plane will be added to.
	 * [in]	blnd_cfg	- MPCC blending configuration for the new blending layer.
	 * [in]	sm_cfg		- MPCC stereo mix configuration for the new blending layer.
	 *			  stereo mix must disable for the very bottom layer of the tree config.
	 * [in]	insert_above_mpcc - Insert new plane above this MPCC.  If NULL, insert as bottom plane.
	 * [in]	dpp_id		 - DPP instance for the plane to be added.
	 * [in]	mpcc_id		 - The MPCC physical instance to use for blending.
	 *
	 * Return:  struct mpcc* - MPCC that was added.
	 */
	struct mpcc* (*insert_plane)(
			struct mpc *mpc,
			struct mpc_tree *tree,
			struct mpcc_blnd_cfg *blnd_cfg,
			struct mpcc_sm_cfg *sm_cfg,
			struct mpcc *insert_above_mpcc,
			int dpp_id,
			int mpcc_id);

	/*
	 * Remove a specified MPCC from the MPC tree.
	 *
	 * Parameters:
	 * [in/out] mpc		- MPC context.
	 * [in/out] tree	- MPC tree structure that plane will be removed from.
	 * [in/out] mpcc	- MPCC to be removed from tree.
	 *
	 * Return:  void
	 */
	void (*remove_mpcc)(
			struct mpc *mpc,
			struct mpc_tree *tree,
			struct mpcc *mpcc);

	/*
	 * Reset the MPCC HW status by disconnecting all muxes.
	 *
	 * Parameters:
	 * [in/out] mpc		- MPC context.
	 *
	 * Return:  void
	 */
	void (*mpc_init)(struct mpc *mpc);
	void (*mpc_init_single_inst)(
			struct mpc *mpc,
			unsigned int mpcc_id);

	/*
	 * Update the blending configuration for a specified MPCC.
	 *
	 * Parameters:
	 * [in/out] mpc		- MPC context.
	 * [in]     blnd_cfg	- MPCC blending configuration.
	 * [in]     mpcc_id	- The MPCC physical instance.
	 *
	 * Return:  void
	 */
	void (*update_blending)(
		struct mpc *mpc,
		struct mpcc_blnd_cfg *blnd_cfg,
		int mpcc_id);

	/*
	 * Lock cursor updates for the specified OPP.
	 * OPP defines the set of MPCC that are locked together for cursor.
	 *
	 * Parameters:
	 * [in] 	mpc		- MPC context.
	 * [in]     opp_id	- The OPP to lock cursor updates on
	 * [in]		lock	- lock/unlock the OPP
	 *
	 * Return:  void
	 */
	void (*cursor_lock)(
			struct mpc *mpc,
			int opp_id,
			bool lock);

	/*
	 * Add DPP into 'secondary' MPC tree based on specified blending position.
	 * Only used for planes that are part of blending chain for DWB output
	 *
	 * Parameters:
	 * [in/out] mpc		- MPC context.
	 * [in/out] tree		- MPC tree structure that plane will be added to.
	 * [in]	blnd_cfg	- MPCC blending configuration for the new blending layer.
	 * [in]	sm_cfg		- MPCC stereo mix configuration for the new blending layer.
	 *			  stereo mix must disable for the very bottom layer of the tree config.
	 * [in]	insert_above_mpcc - Insert new plane above this MPCC.  If NULL, insert as bottom plane.
	 * [in]	dpp_id		- DPP instance for the plane to be added.
	 * [in]	mpcc_id		- The MPCC physical instance to use for blending.
	 *
	 * Return:  struct mpcc* - MPCC that was added.
	 */
	struct mpcc* (*insert_plane_to_secondary)(
			struct mpc *mpc,
			struct mpc_tree *tree,
			struct mpcc_blnd_cfg *blnd_cfg,
			struct mpcc_sm_cfg *sm_cfg,
			struct mpcc *insert_above_mpcc,
			int dpp_id,
			int mpcc_id);

	/*
	 * Remove a specified DPP from the 'secondary' MPC tree.
	 *
	 * Parameters:
	 * [in/out] mpc		- MPC context.
	 * [in/out] tree	- MPC tree structure that plane will be removed from.
	 * [in]     mpcc	- MPCC to be removed from tree.
	 * Return:  void
	 */
	void (*remove_mpcc_from_secondary)(
			struct mpc *mpc,
			struct mpc_tree *tree,
			struct mpcc *mpcc);

	struct mpcc* (*get_mpcc_for_dpp_from_secondary)(
			struct mpc_tree *tree,
			int dpp_id);

	struct mpcc* (*get_mpcc_for_dpp)(
			struct mpc_tree *tree,
			int dpp_id);

	void (*wait_for_idle)(struct mpc *mpc, int id);

	void (*assert_mpcc_idle_before_connect)(struct mpc *mpc, int mpcc_id);

	void (*init_mpcc_list_from_hw)(
		struct mpc *mpc,
		struct mpc_tree *tree);

	void (*set_denorm)(struct mpc *mpc,
			int opp_id,
			enum dc_color_depth output_depth);

	void (*set_denorm_clamp)(
			struct mpc *mpc,
			int opp_id,
			struct mpc_denorm_clamp denorm_clamp);

	void (*set_output_csc)(struct mpc *mpc,
			int opp_id,
			const uint16_t *regval,
			enum mpc_output_csc_mode ocsc_mode);

	void (*set_ocsc_default)(struct mpc *mpc,
			int opp_id,
			enum dc_color_space color_space,
			enum mpc_output_csc_mode ocsc_mode);

	void (*set_output_gamma)(
			struct mpc *mpc,
			int mpcc_id,
			const struct pwl_params *params);
	void (*power_on_mpc_mem_pwr)(
			struct mpc *mpc,
			int mpcc_id,
			bool power_on);
	void (*set_dwb_mux)(
			struct mpc *mpc,
			int dwb_id,
			int mpcc_id);

	void (*disable_dwb_mux)(
		struct mpc *mpc,
		int dwb_id);

	bool (*is_dwb_idle)(
		struct mpc *mpc,
		int dwb_id);

	void (*set_out_rate_control)(
		struct mpc *mpc,
		int opp_id,
		bool enable,
		bool rate_2x_mode,
		struct mpc_dwb_flow_control *flow_control);

	void (*set_gamut_remap)(
			struct mpc *mpc,
			int mpcc_id,
			const struct mpc_grph_gamut_adjustment *adjust);

	bool (*program_shaper)(
			struct mpc *mpc,
			const struct pwl_params *params,
			uint32_t rmu_idx);

	uint32_t (*acquire_rmu)(struct mpc *mpc, int mpcc_id, int rmu_idx);

	bool (*program_3dlut)(
			struct mpc *mpc,
			const struct tetrahedral_params *params,
			int rmu_idx);

	int (*release_rmu)(struct mpc *mpc, int mpcc_id);

	unsigned int (*get_mpc_out_mux)(
			struct mpc *mpc,
			int opp_id);

	void (*set_bg_color)(struct mpc *mpc,
			struct tg_color *bg_color,
			int mpcc_id);
<<<<<<< HEAD
=======
	void (*set_mpc_mem_lp_mode)(struct mpc *mpc);
>>>>>>> df0cc57e
};

#endif<|MERGE_RESOLUTION|>--- conflicted
+++ resolved
@@ -367,10 +367,7 @@
 	void (*set_bg_color)(struct mpc *mpc,
 			struct tg_color *bg_color,
 			int mpcc_id);
-<<<<<<< HEAD
-=======
 	void (*set_mpc_mem_lp_mode)(struct mpc *mpc);
->>>>>>> df0cc57e
 };
 
 #endif