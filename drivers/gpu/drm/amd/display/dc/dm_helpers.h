/*
 * Copyright 2012-15 Advanced Micro Devices, Inc.
 *
 * Permission is hereby granted, free of charge, to any person obtaining a
 * copy of this software and associated documentation files (the "Software"),
 * to deal in the Software without restriction, including without limitation
 * the rights to use, copy, modify, merge, publish, distribute, sublicense,
 * and/or sell copies of the Software, and to permit persons to whom the
 * Software is furnished to do so, subject to the following conditions:
 *
 * The above copyright notice and this permission notice shall be included in
 * all copies or substantial portions of the Software.
 *
 * THE SOFTWARE IS PROVIDED "AS IS", WITHOUT WARRANTY OF ANY KIND, EXPRESS OR
 * IMPLIED, INCLUDING BUT NOT LIMITED TO THE WARRANTIES OF MERCHANTABILITY,
 * FITNESS FOR A PARTICULAR PURPOSE AND NONINFRINGEMENT.  IN NO EVENT SHALL
 * THE COPYRIGHT HOLDER(S) OR AUTHOR(S) BE LIABLE FOR ANY CLAIM, DAMAGES OR
 * OTHER LIABILITY, WHETHER IN AN ACTION OF CONTRACT, TORT OR OTHERWISE,
 * ARISING FROM, OUT OF OR IN CONNECTION WITH THE SOFTWARE OR THE USE OR
 * OTHER DEALINGS IN THE SOFTWARE.
 *
 * Authors: AMD
 *
 */

/**
 * This file defines helper functions provided by the Display Manager to
 * Display Core.
 */
#ifndef __DM_HELPERS__
#define __DM_HELPERS__

#include "dc_types.h"
#include "dc.h"

struct dp_mst_stream_allocation_table;

enum dc_edid_status dm_helpers_parse_edid_caps(
	struct dc_context *ctx,
	const struct dc_edid *edid,
	struct dc_edid_caps *edid_caps);


/*
 * Update DP branch info
 */
void dm_helpers_dp_update_branch_info(
		struct dc_context *ctx,
		const struct dc_link *link);

/*
 * Writes payload allocation table in immediate downstream device.
 */
bool dm_helpers_dp_mst_write_payload_allocation_table(
		struct dc_context *ctx,
		const struct dc_stream_state *stream,
		struct dp_mst_stream_allocation_table *proposed_table,
		bool enable);

/*
<<<<<<< HEAD
 * poll pending down reply before clear payload allocation table
=======
 * poll pending down reply
>>>>>>> 0ecfebd2
 */
void dm_helpers_dp_mst_poll_pending_down_reply(
	struct dc_context *ctx,
	const struct dc_link *link);

/*
 * Clear payload allocation table before enable MST DP link.
 */
void dm_helpers_dp_mst_clear_payload_allocation_table(
	struct dc_context *ctx,
	const struct dc_link *link);

/*
 * Polls for ACT (allocation change trigger) handled and
 */
bool dm_helpers_dp_mst_poll_for_allocation_change_trigger(
		struct dc_context *ctx,
		const struct dc_stream_state *stream);
/*
 * Sends ALLOCATE_PAYLOAD message.
 */
bool dm_helpers_dp_mst_send_payload_allocation(
		struct dc_context *ctx,
		const struct dc_stream_state *stream,
		bool enable);

bool dm_helpers_dp_mst_start_top_mgr(
		struct dc_context *ctx,
		const struct dc_link *link,
		bool boot);

void dm_helpers_dp_mst_stop_top_mgr(
		struct dc_context *ctx,
		const struct dc_link *link);
/**
 * OS specific aux read callback.
 */
bool dm_helpers_dp_read_dpcd(
		struct dc_context *ctx,
		const struct dc_link *link,
		uint32_t address,
		uint8_t *data,
		uint32_t size);

/**
 * OS specific aux write callback.
 */
bool dm_helpers_dp_write_dpcd(
		struct dc_context *ctx,
		const struct dc_link *link,
		uint32_t address,
		const uint8_t *data,
		uint32_t size);

bool dm_helpers_submit_i2c(
		struct dc_context *ctx,
		const struct dc_link *link,
		struct i2c_command *cmd);

bool dm_helpers_is_dp_sink_present(
		struct dc_link *link);

enum dc_edid_status dm_helpers_read_local_edid(
		struct dc_context *ctx,
		struct dc_link *link,
		struct dc_sink *sink);

void dm_set_dcn_clocks(
		struct dc_context *ctx,
		struct dc_clocks *clks);

#endif /* __DM_HELPERS__ */<|MERGE_RESOLUTION|>--- conflicted
+++ resolved
@@ -58,11 +58,7 @@
 		bool enable);
 
 /*
-<<<<<<< HEAD
- * poll pending down reply before clear payload allocation table
-=======
  * poll pending down reply
->>>>>>> 0ecfebd2
  */
 void dm_helpers_dp_mst_poll_pending_down_reply(
 	struct dc_context *ctx,
