--- conflicted
+++ resolved
@@ -79,12 +79,7 @@
 		flags = ft->flags & ~(MLX5_FLOW_TABLE_TUNNEL_EN_REFORMAT |
 				      MLX5_FLOW_TABLE_TUNNEL_EN_DECAP);
 
-<<<<<<< HEAD
-	tbl = mlx5dr_table_create(ns->fs_dr_domain.dr_domain,
-				  ft->level, ft->flags);
-=======
 	tbl = mlx5dr_table_create(ns->fs_dr_domain.dr_domain, ft->level, flags);
->>>>>>> 2c523b34
 	if (!tbl) {
 		mlx5_core_err(ns->dev, "Failed creating dr flow_table\n");
 		return -EINVAL;
