// SPDX-License-Identifier: GPL-2.0-or-later
/*
 * QUICC Engine GPIOs
 *
 * Copyright (c) MontaVista Software, Inc. 2008.
 *
 * Author: Anton Vorontsov <avorontsov@ru.mvista.com>
 */

#include <linux/kernel.h>
#include <linux/init.h>
#include <linux/spinlock.h>
#include <linux/err.h>
#include <linux/io.h>
#include <linux/of.h>
#include <linux/of_gpio.h>	/* for of_mm_gpio_chip */
#include <linux/gpio/consumer.h>
#include <linux/gpio/driver.h>
#include <linux/slab.h>
#include <linux/export.h>
#include <linux/property.h>

#include <soc/fsl/qe/qe.h>

struct qe_gpio_chip {
	struct of_mm_gpio_chip mm_gc;
	spinlock_t lock;

	/* shadowed data register to clear/set bits safely */
	u32 cpdata;

	/* saved_regs used to restore dedicated functions */
	struct qe_pio_regs saved_regs;
};

static void qe_gpio_save_regs(struct of_mm_gpio_chip *mm_gc)
{
	struct qe_gpio_chip *qe_gc =
		container_of(mm_gc, struct qe_gpio_chip, mm_gc);
	struct qe_pio_regs __iomem *regs = mm_gc->regs;

	qe_gc->cpdata = ioread32be(&regs->cpdata);
	qe_gc->saved_regs.cpdata = qe_gc->cpdata;
	qe_gc->saved_regs.cpdir1 = ioread32be(&regs->cpdir1);
	qe_gc->saved_regs.cpdir2 = ioread32be(&regs->cpdir2);
	qe_gc->saved_regs.cppar1 = ioread32be(&regs->cppar1);
	qe_gc->saved_regs.cppar2 = ioread32be(&regs->cppar2);
	qe_gc->saved_regs.cpodr = ioread32be(&regs->cpodr);
}

static int qe_gpio_get(struct gpio_chip *gc, unsigned int gpio)
{
	struct of_mm_gpio_chip *mm_gc = to_of_mm_gpio_chip(gc);
	struct qe_pio_regs __iomem *regs = mm_gc->regs;
	u32 pin_mask = 1 << (QE_PIO_PINS - 1 - gpio);

	return !!(ioread32be(&regs->cpdata) & pin_mask);
}

static void qe_gpio_set(struct gpio_chip *gc, unsigned int gpio, int val)
{
	struct of_mm_gpio_chip *mm_gc = to_of_mm_gpio_chip(gc);
	struct qe_gpio_chip *qe_gc = gpiochip_get_data(gc);
	struct qe_pio_regs __iomem *regs = mm_gc->regs;
	unsigned long flags;
	u32 pin_mask = 1 << (QE_PIO_PINS - 1 - gpio);

	spin_lock_irqsave(&qe_gc->lock, flags);

	if (val)
		qe_gc->cpdata |= pin_mask;
	else
		qe_gc->cpdata &= ~pin_mask;

	iowrite32be(qe_gc->cpdata, &regs->cpdata);

	spin_unlock_irqrestore(&qe_gc->lock, flags);
}

static void qe_gpio_set_multiple(struct gpio_chip *gc,
				 unsigned long *mask, unsigned long *bits)
{
	struct of_mm_gpio_chip *mm_gc = to_of_mm_gpio_chip(gc);
	struct qe_gpio_chip *qe_gc = gpiochip_get_data(gc);
	struct qe_pio_regs __iomem *regs = mm_gc->regs;
	unsigned long flags;
	int i;

	spin_lock_irqsave(&qe_gc->lock, flags);

	for (i = 0; i < gc->ngpio; i++) {
		if (*mask == 0)
			break;
		if (__test_and_clear_bit(i, mask)) {
			if (test_bit(i, bits))
				qe_gc->cpdata |= (1U << (QE_PIO_PINS - 1 - i));
			else
				qe_gc->cpdata &= ~(1U << (QE_PIO_PINS - 1 - i));
		}
	}

	iowrite32be(qe_gc->cpdata, &regs->cpdata);

	spin_unlock_irqrestore(&qe_gc->lock, flags);
}

static int qe_gpio_dir_in(struct gpio_chip *gc, unsigned int gpio)
{
	struct of_mm_gpio_chip *mm_gc = to_of_mm_gpio_chip(gc);
	struct qe_gpio_chip *qe_gc = gpiochip_get_data(gc);
	unsigned long flags;

	spin_lock_irqsave(&qe_gc->lock, flags);

	__par_io_config_pin(mm_gc->regs, gpio, QE_PIO_DIR_IN, 0, 0, 0);

	spin_unlock_irqrestore(&qe_gc->lock, flags);

	return 0;
}

static int qe_gpio_dir_out(struct gpio_chip *gc, unsigned int gpio, int val)
{
	struct of_mm_gpio_chip *mm_gc = to_of_mm_gpio_chip(gc);
	struct qe_gpio_chip *qe_gc = gpiochip_get_data(gc);
	unsigned long flags;

	qe_gpio_set(gc, gpio, val);

	spin_lock_irqsave(&qe_gc->lock, flags);

	__par_io_config_pin(mm_gc->regs, gpio, QE_PIO_DIR_OUT, 0, 0, 0);

	spin_unlock_irqrestore(&qe_gc->lock, flags);

	return 0;
}

struct qe_pin {
	/*
	 * The qe_gpio_chip name is unfortunate, we should change that to
	 * something like qe_pio_controller. Someday.
	 */
	struct qe_gpio_chip *controller;
	int num;
};

/**
 * qe_pin_request - Request a QE pin
 * @dev:	device to get the pin from
 * @index:	index of the pin in the device tree
 * Context:	non-atomic
 *
 * This function return qe_pin so that you could use it with the rest of
 * the QE Pin Multiplexing API.
 */
struct qe_pin *qe_pin_request(struct device *dev, int index)
{
	struct qe_pin *qe_pin;
	struct gpio_chip *gc;
	struct gpio_desc *gpiod;
	int gpio_num;
	int err;

	qe_pin = kzalloc(sizeof(*qe_pin), GFP_KERNEL);
	if (!qe_pin) {
		dev_dbg(dev, "%s: can't allocate memory\n", __func__);
		return ERR_PTR(-ENOMEM);
	}

	/*
	 * Request gpio as nonexclusive as it was likely reserved by the
	 * caller, and we are not planning on controlling it, we only need
	 * the descriptor to the to the gpio chip structure.
	 */
	gpiod = gpiod_get_index(dev, NULL, index,
			        GPIOD_ASIS | GPIOD_FLAGS_BIT_NONEXCLUSIVE);
	err = PTR_ERR_OR_ZERO(gpiod);
	if (err)
		goto err0;

	gc = gpiod_to_chip(gpiod);
	gpio_num = desc_to_gpio(gpiod);
	/* We no longer need this descriptor */
	gpiod_put(gpiod);

	if (WARN_ON(!gc)) {
		err = -ENODEV;
		goto err0;
	}

<<<<<<< HEAD
	qe_pin->controller = gpiochip_get_data(gc);
	/*
	 * FIXME: this gets the local offset on the gpio_chip so that the driver
	 * can manipulate pin control settings through its custom API. The real
	 * solution is to create a real pin control driver for this.
	 */
	qe_pin->num = gpio_num - gc->base;

	if (!of_device_is_compatible(gc->of_node, "fsl,mpc8323-qe-pario-bank")) {
		dev_dbg(dev, "%s: tried to get a non-qe pin\n", __func__);
=======
	if (!fwnode_device_is_compatible(gc->fwnode, "fsl,mpc8323-qe-pario-bank")) {
		pr_debug("%s: tried to get a non-qe pin\n", __func__);
>>>>>>> 83e1bcaf
		err = -EINVAL;
		goto err0;
	}
	return qe_pin;
err0:
	kfree(qe_pin);
	dev_dbg(dev, "%s failed with status %d\n", __func__, err);
	return ERR_PTR(err);
}
EXPORT_SYMBOL(qe_pin_request);

/**
 * qe_pin_free - Free a pin
 * @qe_pin:	pointer to the qe_pin structure
 * Context:	any
 *
 * This function frees the qe_pin structure and makes a pin available
 * for further qe_pin_request() calls.
 */
void qe_pin_free(struct qe_pin *qe_pin)
{
	kfree(qe_pin);
}
EXPORT_SYMBOL(qe_pin_free);

/**
 * qe_pin_set_dedicated - Revert a pin to a dedicated peripheral function mode
 * @qe_pin:	pointer to the qe_pin structure
 * Context:	any
 *
 * This function resets a pin to a dedicated peripheral function that
 * has been set up by the firmware.
 */
void qe_pin_set_dedicated(struct qe_pin *qe_pin)
{
	struct qe_gpio_chip *qe_gc = qe_pin->controller;
	struct qe_pio_regs __iomem *regs = qe_gc->mm_gc.regs;
	struct qe_pio_regs *sregs = &qe_gc->saved_regs;
	int pin = qe_pin->num;
	u32 mask1 = 1 << (QE_PIO_PINS - (pin + 1));
	u32 mask2 = 0x3 << (QE_PIO_PINS - (pin % (QE_PIO_PINS / 2) + 1) * 2);
	bool second_reg = pin > (QE_PIO_PINS / 2) - 1;
	unsigned long flags;

	spin_lock_irqsave(&qe_gc->lock, flags);

	if (second_reg) {
		qe_clrsetbits_be32(&regs->cpdir2, mask2,
				   sregs->cpdir2 & mask2);
		qe_clrsetbits_be32(&regs->cppar2, mask2,
				   sregs->cppar2 & mask2);
	} else {
		qe_clrsetbits_be32(&regs->cpdir1, mask2,
				   sregs->cpdir1 & mask2);
		qe_clrsetbits_be32(&regs->cppar1, mask2,
				   sregs->cppar1 & mask2);
	}

	if (sregs->cpdata & mask1)
		qe_gc->cpdata |= mask1;
	else
		qe_gc->cpdata &= ~mask1;

	iowrite32be(qe_gc->cpdata, &regs->cpdata);
	qe_clrsetbits_be32(&regs->cpodr, mask1, sregs->cpodr & mask1);

	spin_unlock_irqrestore(&qe_gc->lock, flags);
}
EXPORT_SYMBOL(qe_pin_set_dedicated);

/**
 * qe_pin_set_gpio - Set a pin to the GPIO mode
 * @qe_pin:	pointer to the qe_pin structure
 * Context:	any
 *
 * This function sets a pin to the GPIO mode.
 */
void qe_pin_set_gpio(struct qe_pin *qe_pin)
{
	struct qe_gpio_chip *qe_gc = qe_pin->controller;
	struct qe_pio_regs __iomem *regs = qe_gc->mm_gc.regs;
	unsigned long flags;

	spin_lock_irqsave(&qe_gc->lock, flags);

	/* Let's make it input by default, GPIO API is able to change that. */
	__par_io_config_pin(regs, qe_pin->num, QE_PIO_DIR_IN, 0, 0, 0);

	spin_unlock_irqrestore(&qe_gc->lock, flags);
}
EXPORT_SYMBOL(qe_pin_set_gpio);

static int __init qe_add_gpiochips(void)
{
	struct device_node *np;

	for_each_compatible_node(np, NULL, "fsl,mpc8323-qe-pario-bank") {
		int ret;
		struct qe_gpio_chip *qe_gc;
		struct of_mm_gpio_chip *mm_gc;
		struct gpio_chip *gc;

		qe_gc = kzalloc(sizeof(*qe_gc), GFP_KERNEL);
		if (!qe_gc) {
			ret = -ENOMEM;
			goto err;
		}

		spin_lock_init(&qe_gc->lock);

		mm_gc = &qe_gc->mm_gc;
		gc = &mm_gc->gc;

		mm_gc->save_regs = qe_gpio_save_regs;
		gc->ngpio = QE_PIO_PINS;
		gc->direction_input = qe_gpio_dir_in;
		gc->direction_output = qe_gpio_dir_out;
		gc->get = qe_gpio_get;
		gc->set = qe_gpio_set;
		gc->set_multiple = qe_gpio_set_multiple;

		ret = of_mm_gpiochip_add_data(np, mm_gc, qe_gc);
		if (ret)
			goto err;
		continue;
err:
		pr_err("%pOF: registration failed with status %d\n",
		       np, ret);
		kfree(qe_gc);
		/* try others anyway */
	}
	return 0;
}
arch_initcall(qe_add_gpiochips);<|MERGE_RESOLUTION|>--- conflicted
+++ resolved
@@ -189,7 +189,6 @@
 		goto err0;
 	}
 
-<<<<<<< HEAD
 	qe_pin->controller = gpiochip_get_data(gc);
 	/*
 	 * FIXME: this gets the local offset on the gpio_chip so that the driver
@@ -198,12 +197,8 @@
 	 */
 	qe_pin->num = gpio_num - gc->base;
 
-	if (!of_device_is_compatible(gc->of_node, "fsl,mpc8323-qe-pario-bank")) {
+	if (!fwnode_device_is_compatible(gc->fwnode, "fsl,mpc8323-qe-pario-bank")) {
 		dev_dbg(dev, "%s: tried to get a non-qe pin\n", __func__);
-=======
-	if (!fwnode_device_is_compatible(gc->fwnode, "fsl,mpc8323-qe-pario-bank")) {
-		pr_debug("%s: tried to get a non-qe pin\n", __func__);
->>>>>>> 83e1bcaf
 		err = -EINVAL;
 		goto err0;
 	}
