// SPDX-License-Identifier: GPL-2.0-only
/*
 * Copyright (c) 2015 MediaTek Inc.
 * Author: Leilk Liu <leilk.liu@mediatek.com>
 */

#include <linux/clk.h>
#include <linux/device.h>
#include <linux/err.h>
#include <linux/interrupt.h>
#include <linux/io.h>
#include <linux/ioport.h>
#include <linux/module.h>
#include <linux/of.h>
#include <linux/gpio/consumer.h>
#include <linux/platform_device.h>
#include <linux/platform_data/spi-mt65xx.h>
#include <linux/pm_runtime.h>
#include <linux/spi/spi.h>
#include <linux/spi/spi-mem.h>
#include <linux/dma-mapping.h>

#define SPI_CFG0_REG			0x0000
#define SPI_CFG1_REG			0x0004
#define SPI_TX_SRC_REG			0x0008
#define SPI_RX_DST_REG			0x000c
#define SPI_TX_DATA_REG			0x0010
#define SPI_RX_DATA_REG			0x0014
#define SPI_CMD_REG			0x0018
#define SPI_STATUS0_REG			0x001c
#define SPI_PAD_SEL_REG			0x0024
#define SPI_CFG2_REG			0x0028
#define SPI_TX_SRC_REG_64		0x002c
#define SPI_RX_DST_REG_64		0x0030
#define SPI_CFG3_IPM_REG		0x0040

#define SPI_CFG0_SCK_HIGH_OFFSET	0
#define SPI_CFG0_SCK_LOW_OFFSET		8
#define SPI_CFG0_CS_HOLD_OFFSET		16
#define SPI_CFG0_CS_SETUP_OFFSET	24
#define SPI_ADJUST_CFG0_CS_HOLD_OFFSET	0
#define SPI_ADJUST_CFG0_CS_SETUP_OFFSET	16

#define SPI_CFG1_CS_IDLE_OFFSET		0
#define SPI_CFG1_PACKET_LOOP_OFFSET	8
#define SPI_CFG1_PACKET_LENGTH_OFFSET	16
#define SPI_CFG1_GET_TICK_DLY_OFFSET	29
#define SPI_CFG1_GET_TICK_DLY_OFFSET_V1	30

#define SPI_CFG1_GET_TICK_DLY_MASK	0xe0000000
#define SPI_CFG1_GET_TICK_DLY_MASK_V1	0xc0000000

#define SPI_CFG1_CS_IDLE_MASK		0xff
#define SPI_CFG1_PACKET_LOOP_MASK	0xff00
#define SPI_CFG1_PACKET_LENGTH_MASK	0x3ff0000
#define SPI_CFG1_IPM_PACKET_LENGTH_MASK	GENMASK(31, 16)
#define SPI_CFG2_SCK_HIGH_OFFSET	0
#define SPI_CFG2_SCK_LOW_OFFSET		16

#define SPI_CMD_ACT			BIT(0)
#define SPI_CMD_RESUME			BIT(1)
#define SPI_CMD_RST			BIT(2)
#define SPI_CMD_PAUSE_EN		BIT(4)
#define SPI_CMD_DEASSERT		BIT(5)
#define SPI_CMD_SAMPLE_SEL		BIT(6)
#define SPI_CMD_CS_POL			BIT(7)
#define SPI_CMD_CPHA			BIT(8)
#define SPI_CMD_CPOL			BIT(9)
#define SPI_CMD_RX_DMA			BIT(10)
#define SPI_CMD_TX_DMA			BIT(11)
#define SPI_CMD_TXMSBF			BIT(12)
#define SPI_CMD_RXMSBF			BIT(13)
#define SPI_CMD_RX_ENDIAN		BIT(14)
#define SPI_CMD_TX_ENDIAN		BIT(15)
#define SPI_CMD_FINISH_IE		BIT(16)
#define SPI_CMD_PAUSE_IE		BIT(17)
#define SPI_CMD_IPM_NONIDLE_MODE	BIT(19)
#define SPI_CMD_IPM_SPIM_LOOP		BIT(21)
#define SPI_CMD_IPM_GET_TICKDLY_OFFSET	22

#define SPI_CMD_IPM_GET_TICKDLY_MASK	GENMASK(24, 22)

#define PIN_MODE_CFG(x)	((x) / 2)

#define SPI_CFG3_IPM_HALF_DUPLEX_DIR	BIT(2)
#define SPI_CFG3_IPM_HALF_DUPLEX_EN	BIT(3)
#define SPI_CFG3_IPM_XMODE_EN		BIT(4)
#define SPI_CFG3_IPM_NODATA_FLAG	BIT(5)
#define SPI_CFG3_IPM_CMD_BYTELEN_OFFSET	8
#define SPI_CFG3_IPM_ADDR_BYTELEN_OFFSET 12

#define SPI_CFG3_IPM_CMD_PIN_MODE_MASK	GENMASK(1, 0)
#define SPI_CFG3_IPM_CMD_BYTELEN_MASK	GENMASK(11, 8)
#define SPI_CFG3_IPM_ADDR_BYTELEN_MASK	GENMASK(15, 12)

#define MT8173_SPI_MAX_PAD_SEL		3

#define MTK_SPI_PAUSE_INT_STATUS	0x2

#define MTK_SPI_MAX_FIFO_SIZE		32U
#define MTK_SPI_PACKET_SIZE		1024
#define MTK_SPI_IPM_PACKET_SIZE		SZ_64K
#define MTK_SPI_IPM_PACKET_LOOP		SZ_256

#define MTK_SPI_IDLE			0
#define MTK_SPI_PAUSED			1

#define MTK_SPI_32BITS_MASK		(0xffffffff)

#define DMA_ADDR_EXT_BITS		(36)
#define DMA_ADDR_DEF_BITS		(32)

/**
 * struct mtk_spi_compatible - device data structure
 * @need_pad_sel:	Enable pad (pins) selection in SPI controller
 * @must_tx:		Must explicitly send dummy TX bytes to do RX only transfer
 * @enhance_timing:	Enable adjusting cfg register to enhance time accuracy
 * @dma_ext:		DMA address extension supported
 * @no_need_unprepare:	Don't unprepare the SPI clk during runtime
 * @ipm_design:		Adjust/extend registers to support IPM design IP features
 */
struct mtk_spi_compatible {
	bool need_pad_sel;
	bool must_tx;
	bool enhance_timing;
	bool dma_ext;
	bool no_need_unprepare;
	bool ipm_design;
};

/**
 * struct mtk_spi - SPI driver instance
 * @base:		Start address of the SPI controller registers
 * @state:		SPI controller state
 * @pad_num:		Number of pad_sel entries
 * @pad_sel:		Groups of pins to select
 * @parent_clk:		Parent of sel_clk
 * @sel_clk:		SPI master mux clock
 * @spi_clk:		Peripheral clock
 * @spi_hclk:		AHB bus clock
 * @cur_transfer:	Currently processed SPI transfer
 * @xfer_len:		Number of bytes to transfer
 * @num_xfered:		Number of transferred bytes
 * @tx_sgl:		TX transfer scatterlist
 * @rx_sgl:		RX transfer scatterlist
 * @tx_sgl_len:		Size of TX DMA transfer
 * @rx_sgl_len:		Size of RX DMA transfer
 * @dev_comp:		Device data structure
 * @spi_clk_hz:		Current SPI clock in Hz
 * @spimem_done:	SPI-MEM operation completion
 * @use_spimem:		Enables SPI-MEM
 * @dev:		Device pointer
 * @tx_dma:		DMA start for SPI-MEM TX
 * @rx_dma:		DMA start for SPI-MEM RX
 */
struct mtk_spi {
	void __iomem *base;
	u32 state;
	int pad_num;
	u32 *pad_sel;
	struct clk *parent_clk, *sel_clk, *spi_clk, *spi_hclk;
	struct spi_transfer *cur_transfer;
	u32 xfer_len;
	u32 num_xfered;
	struct scatterlist *tx_sgl, *rx_sgl;
	u32 tx_sgl_len, rx_sgl_len;
	const struct mtk_spi_compatible *dev_comp;
	u32 spi_clk_hz;
	struct completion spimem_done;
	bool use_spimem;
	struct device *dev;
	dma_addr_t tx_dma;
	dma_addr_t rx_dma;
};

static const struct mtk_spi_compatible mtk_common_compat;

static const struct mtk_spi_compatible mt2712_compat = {
	.must_tx = true,
};

static const struct mtk_spi_compatible mtk_ipm_compat = {
	.enhance_timing = true,
	.dma_ext = true,
	.ipm_design = true,
};

static const struct mtk_spi_compatible mt6765_compat = {
	.need_pad_sel = true,
	.must_tx = true,
	.enhance_timing = true,
	.dma_ext = true,
};

static const struct mtk_spi_compatible mt7622_compat = {
	.must_tx = true,
	.enhance_timing = true,
};

static const struct mtk_spi_compatible mt8173_compat = {
	.need_pad_sel = true,
	.must_tx = true,
};

static const struct mtk_spi_compatible mt8183_compat = {
	.need_pad_sel = true,
	.must_tx = true,
	.enhance_timing = true,
};

static const struct mtk_spi_compatible mt6893_compat = {
	.need_pad_sel = true,
	.must_tx = true,
	.enhance_timing = true,
	.dma_ext = true,
	.no_need_unprepare = true,
};

/*
 * A piece of default chip info unless the platform
 * supplies it.
 */
static const struct mtk_chip_config mtk_default_chip_info = {
	.sample_sel = 0,
	.tick_delay = 0,
};

static const struct of_device_id mtk_spi_of_match[] = {
	{ .compatible = "mediatek,spi-ipm",
		.data = (void *)&mtk_ipm_compat,
	},
	{ .compatible = "mediatek,mt2701-spi",
		.data = (void *)&mtk_common_compat,
	},
	{ .compatible = "mediatek,mt2712-spi",
		.data = (void *)&mt2712_compat,
	},
	{ .compatible = "mediatek,mt6589-spi",
		.data = (void *)&mtk_common_compat,
	},
	{ .compatible = "mediatek,mt6765-spi",
		.data = (void *)&mt6765_compat,
	},
	{ .compatible = "mediatek,mt7622-spi",
		.data = (void *)&mt7622_compat,
	},
	{ .compatible = "mediatek,mt7629-spi",
		.data = (void *)&mt7622_compat,
	},
	{ .compatible = "mediatek,mt8135-spi",
		.data = (void *)&mtk_common_compat,
	},
	{ .compatible = "mediatek,mt8173-spi",
		.data = (void *)&mt8173_compat,
	},
	{ .compatible = "mediatek,mt8183-spi",
		.data = (void *)&mt8183_compat,
	},
	{ .compatible = "mediatek,mt8192-spi",
		.data = (void *)&mt6765_compat,
	},
	{ .compatible = "mediatek,mt6893-spi",
		.data = (void *)&mt6893_compat,
	},
	{}
};
MODULE_DEVICE_TABLE(of, mtk_spi_of_match);

static void mtk_spi_reset(struct mtk_spi *mdata)
{
	u32 reg_val;

	/* set the software reset bit in SPI_CMD_REG. */
	reg_val = readl(mdata->base + SPI_CMD_REG);
	reg_val |= SPI_CMD_RST;
	writel(reg_val, mdata->base + SPI_CMD_REG);

	reg_val = readl(mdata->base + SPI_CMD_REG);
	reg_val &= ~SPI_CMD_RST;
	writel(reg_val, mdata->base + SPI_CMD_REG);
}

static int mtk_spi_set_hw_cs_timing(struct spi_device *spi)
{
	struct mtk_spi *mdata = spi_master_get_devdata(spi->master);
	struct spi_delay *cs_setup = &spi->cs_setup;
	struct spi_delay *cs_hold = &spi->cs_hold;
	struct spi_delay *cs_inactive = &spi->cs_inactive;
	u32 setup, hold, inactive;
	u32 reg_val;
	int delay;

	delay = spi_delay_to_ns(cs_setup, NULL);
	if (delay < 0)
		return delay;
	setup = (delay * DIV_ROUND_UP(mdata->spi_clk_hz, 1000000)) / 1000;

	delay = spi_delay_to_ns(cs_hold, NULL);
	if (delay < 0)
		return delay;
	hold = (delay * DIV_ROUND_UP(mdata->spi_clk_hz, 1000000)) / 1000;

	delay = spi_delay_to_ns(cs_inactive, NULL);
	if (delay < 0)
		return delay;
	inactive = (delay * DIV_ROUND_UP(mdata->spi_clk_hz, 1000000)) / 1000;

	if (hold || setup) {
		reg_val = readl(mdata->base + SPI_CFG0_REG);
		if (mdata->dev_comp->enhance_timing) {
			if (hold) {
				hold = min_t(u32, hold, 0x10000);
				reg_val &= ~(0xffff << SPI_ADJUST_CFG0_CS_HOLD_OFFSET);
				reg_val |= (((hold - 1) & 0xffff)
					<< SPI_ADJUST_CFG0_CS_HOLD_OFFSET);
			}
			if (setup) {
				setup = min_t(u32, setup, 0x10000);
				reg_val &= ~(0xffff << SPI_ADJUST_CFG0_CS_SETUP_OFFSET);
				reg_val |= (((setup - 1) & 0xffff)
					<< SPI_ADJUST_CFG0_CS_SETUP_OFFSET);
			}
		} else {
			if (hold) {
				hold = min_t(u32, hold, 0x100);
				reg_val &= ~(0xff << SPI_CFG0_CS_HOLD_OFFSET);
				reg_val |= (((hold - 1) & 0xff) << SPI_CFG0_CS_HOLD_OFFSET);
			}
			if (setup) {
				setup = min_t(u32, setup, 0x100);
				reg_val &= ~(0xff << SPI_CFG0_CS_SETUP_OFFSET);
				reg_val |= (((setup - 1) & 0xff)
					<< SPI_CFG0_CS_SETUP_OFFSET);
			}
		}
		writel(reg_val, mdata->base + SPI_CFG0_REG);
	}

	if (inactive) {
		inactive = min_t(u32, inactive, 0x100);
		reg_val = readl(mdata->base + SPI_CFG1_REG);
		reg_val &= ~SPI_CFG1_CS_IDLE_MASK;
		reg_val |= (((inactive - 1) & 0xff) << SPI_CFG1_CS_IDLE_OFFSET);
		writel(reg_val, mdata->base + SPI_CFG1_REG);
	}

	return 0;
}

static int mtk_spi_hw_init(struct spi_master *master,
			   struct spi_device *spi)
{
	u16 cpha, cpol;
	u32 reg_val;
	struct mtk_chip_config *chip_config = spi->controller_data;
	struct mtk_spi *mdata = spi_master_get_devdata(master);

	cpha = spi->mode & SPI_CPHA ? 1 : 0;
	cpol = spi->mode & SPI_CPOL ? 1 : 0;

	reg_val = readl(mdata->base + SPI_CMD_REG);
	if (mdata->dev_comp->ipm_design) {
		/* SPI transfer without idle time until packet length done */
		reg_val |= SPI_CMD_IPM_NONIDLE_MODE;
		if (spi->mode & SPI_LOOP)
			reg_val |= SPI_CMD_IPM_SPIM_LOOP;
		else
			reg_val &= ~SPI_CMD_IPM_SPIM_LOOP;
	}

	if (cpha)
		reg_val |= SPI_CMD_CPHA;
	else
		reg_val &= ~SPI_CMD_CPHA;
	if (cpol)
		reg_val |= SPI_CMD_CPOL;
	else
		reg_val &= ~SPI_CMD_CPOL;

	/* set the mlsbx and mlsbtx */
	if (spi->mode & SPI_LSB_FIRST) {
		reg_val &= ~SPI_CMD_TXMSBF;
		reg_val &= ~SPI_CMD_RXMSBF;
	} else {
		reg_val |= SPI_CMD_TXMSBF;
		reg_val |= SPI_CMD_RXMSBF;
	}

	/* set the tx/rx endian */
#ifdef __LITTLE_ENDIAN
	reg_val &= ~SPI_CMD_TX_ENDIAN;
	reg_val &= ~SPI_CMD_RX_ENDIAN;
#else
	reg_val |= SPI_CMD_TX_ENDIAN;
	reg_val |= SPI_CMD_RX_ENDIAN;
#endif

	if (mdata->dev_comp->enhance_timing) {
		/* set CS polarity */
		if (spi->mode & SPI_CS_HIGH)
			reg_val |= SPI_CMD_CS_POL;
		else
			reg_val &= ~SPI_CMD_CS_POL;

		if (chip_config->sample_sel)
			reg_val |= SPI_CMD_SAMPLE_SEL;
		else
			reg_val &= ~SPI_CMD_SAMPLE_SEL;
	}

	/* set finish and pause interrupt always enable */
	reg_val |= SPI_CMD_FINISH_IE | SPI_CMD_PAUSE_IE;

	/* disable dma mode */
	reg_val &= ~(SPI_CMD_TX_DMA | SPI_CMD_RX_DMA);

	/* disable deassert mode */
	reg_val &= ~SPI_CMD_DEASSERT;

	writel(reg_val, mdata->base + SPI_CMD_REG);

	/* pad select */
	if (mdata->dev_comp->need_pad_sel)
		writel(mdata->pad_sel[spi_get_chipselect(spi, 0)],
		       mdata->base + SPI_PAD_SEL_REG);

	/* tick delay */
	if (mdata->dev_comp->enhance_timing) {
		if (mdata->dev_comp->ipm_design) {
			reg_val = readl(mdata->base + SPI_CMD_REG);
			reg_val &= ~SPI_CMD_IPM_GET_TICKDLY_MASK;
			reg_val |= ((chip_config->tick_delay & 0x7)
				    << SPI_CMD_IPM_GET_TICKDLY_OFFSET);
			writel(reg_val, mdata->base + SPI_CMD_REG);
		} else {
			reg_val = readl(mdata->base + SPI_CFG1_REG);
			reg_val &= ~SPI_CFG1_GET_TICK_DLY_MASK;
			reg_val |= ((chip_config->tick_delay & 0x7)
				    << SPI_CFG1_GET_TICK_DLY_OFFSET);
			writel(reg_val, mdata->base + SPI_CFG1_REG);
		}
	} else {
		reg_val = readl(mdata->base + SPI_CFG1_REG);
		reg_val &= ~SPI_CFG1_GET_TICK_DLY_MASK_V1;
		reg_val |= ((chip_config->tick_delay & 0x3)
			    << SPI_CFG1_GET_TICK_DLY_OFFSET_V1);
		writel(reg_val, mdata->base + SPI_CFG1_REG);
	}

	/* set hw cs timing */
	mtk_spi_set_hw_cs_timing(spi);
	return 0;
}

static int mtk_spi_prepare_message(struct spi_master *master,
				   struct spi_message *msg)
{
	return mtk_spi_hw_init(master, msg->spi);
}

static void mtk_spi_set_cs(struct spi_device *spi, bool enable)
{
	u32 reg_val;
	struct mtk_spi *mdata = spi_master_get_devdata(spi->master);

	if (spi->mode & SPI_CS_HIGH)
		enable = !enable;

	reg_val = readl(mdata->base + SPI_CMD_REG);
	if (!enable) {
		reg_val |= SPI_CMD_PAUSE_EN;
		writel(reg_val, mdata->base + SPI_CMD_REG);
	} else {
		reg_val &= ~SPI_CMD_PAUSE_EN;
		writel(reg_val, mdata->base + SPI_CMD_REG);
		mdata->state = MTK_SPI_IDLE;
		mtk_spi_reset(mdata);
	}
}

static void mtk_spi_prepare_transfer(struct spi_master *master,
				     u32 speed_hz)
{
	u32 div, sck_time, reg_val;
	struct mtk_spi *mdata = spi_master_get_devdata(master);

	if (speed_hz < mdata->spi_clk_hz / 2)
		div = DIV_ROUND_UP(mdata->spi_clk_hz, speed_hz);
	else
		div = 1;

	sck_time = (div + 1) / 2;

	if (mdata->dev_comp->enhance_timing) {
		reg_val = readl(mdata->base + SPI_CFG2_REG);
		reg_val &= ~(0xffff << SPI_CFG2_SCK_HIGH_OFFSET);
		reg_val |= (((sck_time - 1) & 0xffff)
			   << SPI_CFG2_SCK_HIGH_OFFSET);
		reg_val &= ~(0xffff << SPI_CFG2_SCK_LOW_OFFSET);
		reg_val |= (((sck_time - 1) & 0xffff)
			   << SPI_CFG2_SCK_LOW_OFFSET);
		writel(reg_val, mdata->base + SPI_CFG2_REG);
	} else {
		reg_val = readl(mdata->base + SPI_CFG0_REG);
		reg_val &= ~(0xff << SPI_CFG0_SCK_HIGH_OFFSET);
		reg_val |= (((sck_time - 1) & 0xff)
			   << SPI_CFG0_SCK_HIGH_OFFSET);
		reg_val &= ~(0xff << SPI_CFG0_SCK_LOW_OFFSET);
		reg_val |= (((sck_time - 1) & 0xff) << SPI_CFG0_SCK_LOW_OFFSET);
		writel(reg_val, mdata->base + SPI_CFG0_REG);
	}
}

static void mtk_spi_setup_packet(struct spi_master *master)
{
	u32 packet_size, packet_loop, reg_val;
	struct mtk_spi *mdata = spi_master_get_devdata(master);

	if (mdata->dev_comp->ipm_design)
		packet_size = min_t(u32,
				    mdata->xfer_len,
				    MTK_SPI_IPM_PACKET_SIZE);
	else
		packet_size = min_t(u32,
				    mdata->xfer_len,
				    MTK_SPI_PACKET_SIZE);

	packet_loop = mdata->xfer_len / packet_size;

	reg_val = readl(mdata->base + SPI_CFG1_REG);
	if (mdata->dev_comp->ipm_design)
		reg_val &= ~SPI_CFG1_IPM_PACKET_LENGTH_MASK;
	else
		reg_val &= ~SPI_CFG1_PACKET_LENGTH_MASK;
	reg_val |= (packet_size - 1) << SPI_CFG1_PACKET_LENGTH_OFFSET;
	reg_val &= ~SPI_CFG1_PACKET_LOOP_MASK;
	reg_val |= (packet_loop - 1) << SPI_CFG1_PACKET_LOOP_OFFSET;
	writel(reg_val, mdata->base + SPI_CFG1_REG);
}

static void mtk_spi_enable_transfer(struct spi_master *master)
{
	u32 cmd;
	struct mtk_spi *mdata = spi_master_get_devdata(master);

	cmd = readl(mdata->base + SPI_CMD_REG);
	if (mdata->state == MTK_SPI_IDLE)
		cmd |= SPI_CMD_ACT;
	else
		cmd |= SPI_CMD_RESUME;
	writel(cmd, mdata->base + SPI_CMD_REG);
}

static int mtk_spi_get_mult_delta(struct mtk_spi *mdata, u32 xfer_len)
{
	u32 mult_delta = 0;

	if (mdata->dev_comp->ipm_design) {
		if (xfer_len > MTK_SPI_IPM_PACKET_SIZE)
			mult_delta = xfer_len % MTK_SPI_IPM_PACKET_SIZE;
	} else {
		if (xfer_len > MTK_SPI_PACKET_SIZE)
			mult_delta = xfer_len % MTK_SPI_PACKET_SIZE;
	}

	return mult_delta;
}

static void mtk_spi_update_mdata_len(struct spi_master *master)
{
	int mult_delta;
	struct mtk_spi *mdata = spi_master_get_devdata(master);

	if (mdata->tx_sgl_len && mdata->rx_sgl_len) {
		if (mdata->tx_sgl_len > mdata->rx_sgl_len) {
			mult_delta = mtk_spi_get_mult_delta(mdata, mdata->rx_sgl_len);
			mdata->xfer_len = mdata->rx_sgl_len - mult_delta;
			mdata->rx_sgl_len = mult_delta;
			mdata->tx_sgl_len -= mdata->xfer_len;
		} else {
			mult_delta = mtk_spi_get_mult_delta(mdata, mdata->tx_sgl_len);
			mdata->xfer_len = mdata->tx_sgl_len - mult_delta;
			mdata->tx_sgl_len = mult_delta;
			mdata->rx_sgl_len -= mdata->xfer_len;
		}
	} else if (mdata->tx_sgl_len) {
		mult_delta = mtk_spi_get_mult_delta(mdata, mdata->tx_sgl_len);
		mdata->xfer_len = mdata->tx_sgl_len - mult_delta;
		mdata->tx_sgl_len = mult_delta;
	} else if (mdata->rx_sgl_len) {
		mult_delta = mtk_spi_get_mult_delta(mdata, mdata->rx_sgl_len);
		mdata->xfer_len = mdata->rx_sgl_len - mult_delta;
		mdata->rx_sgl_len = mult_delta;
	}
}

static void mtk_spi_setup_dma_addr(struct spi_master *master,
				   struct spi_transfer *xfer)
{
	struct mtk_spi *mdata = spi_master_get_devdata(master);

	if (mdata->tx_sgl) {
		writel((u32)(xfer->tx_dma & MTK_SPI_32BITS_MASK),
		       mdata->base + SPI_TX_SRC_REG);
#ifdef CONFIG_ARCH_DMA_ADDR_T_64BIT
		if (mdata->dev_comp->dma_ext)
			writel((u32)(xfer->tx_dma >> 32),
			       mdata->base + SPI_TX_SRC_REG_64);
#endif
	}

	if (mdata->rx_sgl) {
		writel((u32)(xfer->rx_dma & MTK_SPI_32BITS_MASK),
		       mdata->base + SPI_RX_DST_REG);
#ifdef CONFIG_ARCH_DMA_ADDR_T_64BIT
		if (mdata->dev_comp->dma_ext)
			writel((u32)(xfer->rx_dma >> 32),
			       mdata->base + SPI_RX_DST_REG_64);
#endif
	}
}

static int mtk_spi_fifo_transfer(struct spi_master *master,
				 struct spi_device *spi,
				 struct spi_transfer *xfer)
{
	int cnt, remainder;
	u32 reg_val;
	struct mtk_spi *mdata = spi_master_get_devdata(master);

	mdata->cur_transfer = xfer;
	mdata->xfer_len = min(MTK_SPI_MAX_FIFO_SIZE, xfer->len);
	mdata->num_xfered = 0;
	mtk_spi_prepare_transfer(master, xfer->speed_hz);
	mtk_spi_setup_packet(master);

	if (xfer->tx_buf) {
		cnt = xfer->len / 4;
		iowrite32_rep(mdata->base + SPI_TX_DATA_REG, xfer->tx_buf, cnt);
		remainder = xfer->len % 4;
		if (remainder > 0) {
			reg_val = 0;
			memcpy(&reg_val, xfer->tx_buf + (cnt * 4), remainder);
			writel(reg_val, mdata->base + SPI_TX_DATA_REG);
		}
	}

	mtk_spi_enable_transfer(master);

	return 1;
}

static int mtk_spi_dma_transfer(struct spi_master *master,
				struct spi_device *spi,
				struct spi_transfer *xfer)
{
	int cmd;
	struct mtk_spi *mdata = spi_master_get_devdata(master);

	mdata->tx_sgl = NULL;
	mdata->rx_sgl = NULL;
	mdata->tx_sgl_len = 0;
	mdata->rx_sgl_len = 0;
	mdata->cur_transfer = xfer;
	mdata->num_xfered = 0;

	mtk_spi_prepare_transfer(master, xfer->speed_hz);

	cmd = readl(mdata->base + SPI_CMD_REG);
	if (xfer->tx_buf)
		cmd |= SPI_CMD_TX_DMA;
	if (xfer->rx_buf)
		cmd |= SPI_CMD_RX_DMA;
	writel(cmd, mdata->base + SPI_CMD_REG);

	if (xfer->tx_buf)
		mdata->tx_sgl = xfer->tx_sg.sgl;
	if (xfer->rx_buf)
		mdata->rx_sgl = xfer->rx_sg.sgl;

	if (mdata->tx_sgl) {
		xfer->tx_dma = sg_dma_address(mdata->tx_sgl);
		mdata->tx_sgl_len = sg_dma_len(mdata->tx_sgl);
	}
	if (mdata->rx_sgl) {
		xfer->rx_dma = sg_dma_address(mdata->rx_sgl);
		mdata->rx_sgl_len = sg_dma_len(mdata->rx_sgl);
	}

	mtk_spi_update_mdata_len(master);
	mtk_spi_setup_packet(master);
	mtk_spi_setup_dma_addr(master, xfer);
	mtk_spi_enable_transfer(master);

	return 1;
}

static int mtk_spi_transfer_one(struct spi_master *master,
				struct spi_device *spi,
				struct spi_transfer *xfer)
{
	struct mtk_spi *mdata = spi_master_get_devdata(spi->master);
	u32 reg_val = 0;

	/* prepare xfer direction and duplex mode */
	if (mdata->dev_comp->ipm_design) {
		if (!xfer->tx_buf || !xfer->rx_buf) {
			reg_val |= SPI_CFG3_IPM_HALF_DUPLEX_EN;
			if (xfer->rx_buf)
				reg_val |= SPI_CFG3_IPM_HALF_DUPLEX_DIR;
		}
		writel(reg_val, mdata->base + SPI_CFG3_IPM_REG);
	}

	if (master->can_dma(master, spi, xfer))
		return mtk_spi_dma_transfer(master, spi, xfer);
	else
		return mtk_spi_fifo_transfer(master, spi, xfer);
}

static bool mtk_spi_can_dma(struct spi_master *master,
			    struct spi_device *spi,
			    struct spi_transfer *xfer)
{
	/* Buffers for DMA transactions must be 4-byte aligned */
	return (xfer->len > MTK_SPI_MAX_FIFO_SIZE &&
		(unsigned long)xfer->tx_buf % 4 == 0 &&
		(unsigned long)xfer->rx_buf % 4 == 0);
}

static int mtk_spi_setup(struct spi_device *spi)
{
	struct mtk_spi *mdata = spi_master_get_devdata(spi->master);

	if (!spi->controller_data)
		spi->controller_data = (void *)&mtk_default_chip_info;

	if (mdata->dev_comp->need_pad_sel && spi_get_csgpiod(spi, 0))
		/* CS de-asserted, gpiolib will handle inversion */
		gpiod_direction_output(spi_get_csgpiod(spi, 0), 0);

	return 0;
}

static irqreturn_t mtk_spi_interrupt(int irq, void *dev_id)
{
	u32 cmd, reg_val, cnt, remainder, len;
	struct spi_master *master = dev_id;
	struct mtk_spi *mdata = spi_master_get_devdata(master);
	struct spi_transfer *trans = mdata->cur_transfer;

	reg_val = readl(mdata->base + SPI_STATUS0_REG);
	if (reg_val & MTK_SPI_PAUSE_INT_STATUS)
		mdata->state = MTK_SPI_PAUSED;
	else
		mdata->state = MTK_SPI_IDLE;

	/* SPI-MEM ops */
	if (mdata->use_spimem) {
		complete(&mdata->spimem_done);
		return IRQ_HANDLED;
	}

	if (!master->can_dma(master, NULL, trans)) {
		if (trans->rx_buf) {
			cnt = mdata->xfer_len / 4;
			ioread32_rep(mdata->base + SPI_RX_DATA_REG,
				     trans->rx_buf + mdata->num_xfered, cnt);
			remainder = mdata->xfer_len % 4;
			if (remainder > 0) {
				reg_val = readl(mdata->base + SPI_RX_DATA_REG);
				memcpy(trans->rx_buf +
					mdata->num_xfered +
					(cnt * 4),
					&reg_val,
					remainder);
			}
		}

		mdata->num_xfered += mdata->xfer_len;
		if (mdata->num_xfered == trans->len) {
			spi_finalize_current_transfer(master);
			return IRQ_HANDLED;
		}

		len = trans->len - mdata->num_xfered;
		mdata->xfer_len = min(MTK_SPI_MAX_FIFO_SIZE, len);
		mtk_spi_setup_packet(master);

		cnt = mdata->xfer_len / 4;
		iowrite32_rep(mdata->base + SPI_TX_DATA_REG,
				trans->tx_buf + mdata->num_xfered, cnt);

		remainder = mdata->xfer_len % 4;
		if (remainder > 0) {
			reg_val = 0;
			memcpy(&reg_val,
				trans->tx_buf + (cnt * 4) + mdata->num_xfered,
				remainder);
			writel(reg_val, mdata->base + SPI_TX_DATA_REG);
		}

		mtk_spi_enable_transfer(master);

		return IRQ_HANDLED;
	}

	if (mdata->tx_sgl)
		trans->tx_dma += mdata->xfer_len;
	if (mdata->rx_sgl)
		trans->rx_dma += mdata->xfer_len;

	if (mdata->tx_sgl && (mdata->tx_sgl_len == 0)) {
		mdata->tx_sgl = sg_next(mdata->tx_sgl);
		if (mdata->tx_sgl) {
			trans->tx_dma = sg_dma_address(mdata->tx_sgl);
			mdata->tx_sgl_len = sg_dma_len(mdata->tx_sgl);
		}
	}
	if (mdata->rx_sgl && (mdata->rx_sgl_len == 0)) {
		mdata->rx_sgl = sg_next(mdata->rx_sgl);
		if (mdata->rx_sgl) {
			trans->rx_dma = sg_dma_address(mdata->rx_sgl);
			mdata->rx_sgl_len = sg_dma_len(mdata->rx_sgl);
		}
	}

	if (!mdata->tx_sgl && !mdata->rx_sgl) {
		/* spi disable dma */
		cmd = readl(mdata->base + SPI_CMD_REG);
		cmd &= ~SPI_CMD_TX_DMA;
		cmd &= ~SPI_CMD_RX_DMA;
		writel(cmd, mdata->base + SPI_CMD_REG);

		spi_finalize_current_transfer(master);
		return IRQ_HANDLED;
	}

	mtk_spi_update_mdata_len(master);
	mtk_spi_setup_packet(master);
	mtk_spi_setup_dma_addr(master, trans);
	mtk_spi_enable_transfer(master);

	return IRQ_HANDLED;
}

static int mtk_spi_mem_adjust_op_size(struct spi_mem *mem,
				      struct spi_mem_op *op)
{
	int opcode_len;

	if (op->data.dir != SPI_MEM_NO_DATA) {
		opcode_len = 1 + op->addr.nbytes + op->dummy.nbytes;
		if (opcode_len + op->data.nbytes > MTK_SPI_IPM_PACKET_SIZE) {
			op->data.nbytes = MTK_SPI_IPM_PACKET_SIZE - opcode_len;
			/* force data buffer dma-aligned. */
			op->data.nbytes -= op->data.nbytes % 4;
		}
	}

	return 0;
}

static bool mtk_spi_mem_supports_op(struct spi_mem *mem,
				    const struct spi_mem_op *op)
{
	if (!spi_mem_default_supports_op(mem, op))
		return false;

	if (op->addr.nbytes && op->dummy.nbytes &&
	    op->addr.buswidth != op->dummy.buswidth)
		return false;

	if (op->addr.nbytes + op->dummy.nbytes > 16)
		return false;

	if (op->data.nbytes > MTK_SPI_IPM_PACKET_SIZE) {
		if (op->data.nbytes / MTK_SPI_IPM_PACKET_SIZE >
		    MTK_SPI_IPM_PACKET_LOOP ||
		    op->data.nbytes % MTK_SPI_IPM_PACKET_SIZE != 0)
			return false;
	}

	return true;
}

static void mtk_spi_mem_setup_dma_xfer(struct spi_master *master,
				       const struct spi_mem_op *op)
{
	struct mtk_spi *mdata = spi_master_get_devdata(master);

	writel((u32)(mdata->tx_dma & MTK_SPI_32BITS_MASK),
	       mdata->base + SPI_TX_SRC_REG);
#ifdef CONFIG_ARCH_DMA_ADDR_T_64BIT
	if (mdata->dev_comp->dma_ext)
		writel((u32)(mdata->tx_dma >> 32),
		       mdata->base + SPI_TX_SRC_REG_64);
#endif

	if (op->data.dir == SPI_MEM_DATA_IN) {
		writel((u32)(mdata->rx_dma & MTK_SPI_32BITS_MASK),
		       mdata->base + SPI_RX_DST_REG);
#ifdef CONFIG_ARCH_DMA_ADDR_T_64BIT
		if (mdata->dev_comp->dma_ext)
			writel((u32)(mdata->rx_dma >> 32),
			       mdata->base + SPI_RX_DST_REG_64);
#endif
	}
}

static int mtk_spi_transfer_wait(struct spi_mem *mem,
				 const struct spi_mem_op *op)
{
	struct mtk_spi *mdata = spi_master_get_devdata(mem->spi->master);
	/*
	 * For each byte we wait for 8 cycles of the SPI clock.
	 * Since speed is defined in Hz and we want milliseconds,
	 * so it should be 8 * 1000.
	 */
	u64 ms = 8000LL;

	if (op->data.dir == SPI_MEM_NO_DATA)
		ms *= 32; /* prevent we may get 0 for short transfers. */
	else
		ms *= op->data.nbytes;
	ms = div_u64(ms, mem->spi->max_speed_hz);
	ms += ms + 1000; /* 1s tolerance */

	if (ms > UINT_MAX)
		ms = UINT_MAX;

	if (!wait_for_completion_timeout(&mdata->spimem_done,
					 msecs_to_jiffies(ms))) {
		dev_err(mdata->dev, "spi-mem transfer timeout\n");
		return -ETIMEDOUT;
	}

	return 0;
}

static int mtk_spi_mem_exec_op(struct spi_mem *mem,
			       const struct spi_mem_op *op)
{
	struct mtk_spi *mdata = spi_master_get_devdata(mem->spi->master);
	u32 reg_val, nio, tx_size;
	char *tx_tmp_buf, *rx_tmp_buf;
	int ret = 0;

	mdata->use_spimem = true;
	reinit_completion(&mdata->spimem_done);

	mtk_spi_reset(mdata);
	mtk_spi_hw_init(mem->spi->master, mem->spi);
	mtk_spi_prepare_transfer(mem->spi->master, mem->spi->max_speed_hz);

	reg_val = readl(mdata->base + SPI_CFG3_IPM_REG);
	/* opcode byte len */
	reg_val &= ~SPI_CFG3_IPM_CMD_BYTELEN_MASK;
	reg_val |= 1 << SPI_CFG3_IPM_CMD_BYTELEN_OFFSET;

	/* addr & dummy byte len */
	reg_val &= ~SPI_CFG3_IPM_ADDR_BYTELEN_MASK;
	if (op->addr.nbytes || op->dummy.nbytes)
		reg_val |= (op->addr.nbytes + op->dummy.nbytes) <<
			    SPI_CFG3_IPM_ADDR_BYTELEN_OFFSET;

	/* data byte len */
	if (op->data.dir == SPI_MEM_NO_DATA) {
		reg_val |= SPI_CFG3_IPM_NODATA_FLAG;
		writel(0, mdata->base + SPI_CFG1_REG);
	} else {
		reg_val &= ~SPI_CFG3_IPM_NODATA_FLAG;
		mdata->xfer_len = op->data.nbytes;
		mtk_spi_setup_packet(mem->spi->master);
	}

	if (op->addr.nbytes || op->dummy.nbytes) {
		if (op->addr.buswidth == 1 || op->dummy.buswidth == 1)
			reg_val |= SPI_CFG3_IPM_XMODE_EN;
		else
			reg_val &= ~SPI_CFG3_IPM_XMODE_EN;
	}

	if (op->addr.buswidth == 2 ||
	    op->dummy.buswidth == 2 ||
	    op->data.buswidth == 2)
		nio = 2;
	else if (op->addr.buswidth == 4 ||
		 op->dummy.buswidth == 4 ||
		 op->data.buswidth == 4)
		nio = 4;
	else
		nio = 1;

	reg_val &= ~SPI_CFG3_IPM_CMD_PIN_MODE_MASK;
	reg_val |= PIN_MODE_CFG(nio);

	reg_val |= SPI_CFG3_IPM_HALF_DUPLEX_EN;
	if (op->data.dir == SPI_MEM_DATA_IN)
		reg_val |= SPI_CFG3_IPM_HALF_DUPLEX_DIR;
	else
		reg_val &= ~SPI_CFG3_IPM_HALF_DUPLEX_DIR;
	writel(reg_val, mdata->base + SPI_CFG3_IPM_REG);

	tx_size = 1 + op->addr.nbytes + op->dummy.nbytes;
	if (op->data.dir == SPI_MEM_DATA_OUT)
		tx_size += op->data.nbytes;

	tx_size = max_t(u32, tx_size, 32);

	tx_tmp_buf = kzalloc(tx_size, GFP_KERNEL | GFP_DMA);
	if (!tx_tmp_buf) {
		mdata->use_spimem = false;
		return -ENOMEM;
	}

	tx_tmp_buf[0] = op->cmd.opcode;

	if (op->addr.nbytes) {
		int i;

		for (i = 0; i < op->addr.nbytes; i++)
			tx_tmp_buf[i + 1] = op->addr.val >>
					(8 * (op->addr.nbytes - i - 1));
	}

	if (op->dummy.nbytes)
		memset(tx_tmp_buf + op->addr.nbytes + 1,
		       0xff,
		       op->dummy.nbytes);

	if (op->data.nbytes && op->data.dir == SPI_MEM_DATA_OUT)
		memcpy(tx_tmp_buf + op->dummy.nbytes + op->addr.nbytes + 1,
		       op->data.buf.out,
		       op->data.nbytes);

	mdata->tx_dma = dma_map_single(mdata->dev, tx_tmp_buf,
				       tx_size, DMA_TO_DEVICE);
	if (dma_mapping_error(mdata->dev, mdata->tx_dma)) {
		ret = -ENOMEM;
		goto err_exit;
	}

	if (op->data.dir == SPI_MEM_DATA_IN) {
		if (!IS_ALIGNED((size_t)op->data.buf.in, 4)) {
			rx_tmp_buf = kzalloc(op->data.nbytes,
					     GFP_KERNEL | GFP_DMA);
			if (!rx_tmp_buf) {
				ret = -ENOMEM;
				goto unmap_tx_dma;
			}
		} else {
			rx_tmp_buf = op->data.buf.in;
		}

		mdata->rx_dma = dma_map_single(mdata->dev,
					       rx_tmp_buf,
					       op->data.nbytes,
					       DMA_FROM_DEVICE);
		if (dma_mapping_error(mdata->dev, mdata->rx_dma)) {
			ret = -ENOMEM;
			goto kfree_rx_tmp_buf;
		}
	}

	reg_val = readl(mdata->base + SPI_CMD_REG);
	reg_val |= SPI_CMD_TX_DMA;
	if (op->data.dir == SPI_MEM_DATA_IN)
		reg_val |= SPI_CMD_RX_DMA;
	writel(reg_val, mdata->base + SPI_CMD_REG);

	mtk_spi_mem_setup_dma_xfer(mem->spi->master, op);

	mtk_spi_enable_transfer(mem->spi->master);

	/* Wait for the interrupt. */
	ret = mtk_spi_transfer_wait(mem, op);
	if (ret)
		goto unmap_rx_dma;

	/* spi disable dma */
	reg_val = readl(mdata->base + SPI_CMD_REG);
	reg_val &= ~SPI_CMD_TX_DMA;
	if (op->data.dir == SPI_MEM_DATA_IN)
		reg_val &= ~SPI_CMD_RX_DMA;
	writel(reg_val, mdata->base + SPI_CMD_REG);

unmap_rx_dma:
	if (op->data.dir == SPI_MEM_DATA_IN) {
		dma_unmap_single(mdata->dev, mdata->rx_dma,
				 op->data.nbytes, DMA_FROM_DEVICE);
		if (!IS_ALIGNED((size_t)op->data.buf.in, 4))
			memcpy(op->data.buf.in, rx_tmp_buf, op->data.nbytes);
	}
kfree_rx_tmp_buf:
	if (op->data.dir == SPI_MEM_DATA_IN &&
	    !IS_ALIGNED((size_t)op->data.buf.in, 4))
		kfree(rx_tmp_buf);
unmap_tx_dma:
	dma_unmap_single(mdata->dev, mdata->tx_dma,
			 tx_size, DMA_TO_DEVICE);
err_exit:
	kfree(tx_tmp_buf);
	mdata->use_spimem = false;

	return ret;
}

static const struct spi_controller_mem_ops mtk_spi_mem_ops = {
	.adjust_op_size = mtk_spi_mem_adjust_op_size,
	.supports_op = mtk_spi_mem_supports_op,
	.exec_op = mtk_spi_mem_exec_op,
};

static int mtk_spi_probe(struct platform_device *pdev)
{
	struct device *dev = &pdev->dev;
	struct spi_master *master;
	struct mtk_spi *mdata;
	int i, irq, ret, addr_bits;

	master = devm_spi_alloc_master(dev, sizeof(*mdata));
	if (!master)
		return dev_err_probe(dev, -ENOMEM, "failed to alloc spi master\n");

	master->auto_runtime_pm = true;
	master->dev.of_node = dev->of_node;
	master->mode_bits = SPI_CPOL | SPI_CPHA | SPI_LSB_FIRST;

	master->set_cs = mtk_spi_set_cs;
	master->prepare_message = mtk_spi_prepare_message;
	master->transfer_one = mtk_spi_transfer_one;
	master->can_dma = mtk_spi_can_dma;
	master->setup = mtk_spi_setup;
	master->set_cs_timing = mtk_spi_set_hw_cs_timing;
	master->use_gpio_descriptors = true;

	mdata = spi_master_get_devdata(master);
	mdata->dev_comp = device_get_match_data(dev);

	if (mdata->dev_comp->enhance_timing)
		master->mode_bits |= SPI_CS_HIGH;

	if (mdata->dev_comp->must_tx)
		master->flags = SPI_MASTER_MUST_TX;
	if (mdata->dev_comp->ipm_design)
		master->mode_bits |= SPI_LOOP | SPI_RX_DUAL | SPI_TX_DUAL |
				     SPI_RX_QUAD | SPI_TX_QUAD;

	if (mdata->dev_comp->ipm_design) {
		mdata->dev = dev;
		master->mem_ops = &mtk_spi_mem_ops;
		init_completion(&mdata->spimem_done);
	}

	if (mdata->dev_comp->need_pad_sel) {
		mdata->pad_num = of_property_count_u32_elems(dev->of_node,
			"mediatek,pad-select");
		if (mdata->pad_num < 0)
			return dev_err_probe(dev, -EINVAL,
				"No 'mediatek,pad-select' property\n");

		mdata->pad_sel = devm_kmalloc_array(dev, mdata->pad_num,
						    sizeof(u32), GFP_KERNEL);
		if (!mdata->pad_sel)
			return -ENOMEM;

		for (i = 0; i < mdata->pad_num; i++) {
			of_property_read_u32_index(dev->of_node,
						   "mediatek,pad-select",
						   i, &mdata->pad_sel[i]);
			if (mdata->pad_sel[i] > MT8173_SPI_MAX_PAD_SEL)
				return dev_err_probe(dev, -EINVAL,
						     "wrong pad-sel[%d]: %u\n",
						     i, mdata->pad_sel[i]);
		}
	}

	platform_set_drvdata(pdev, master);
	mdata->base = devm_platform_ioremap_resource(pdev, 0);
	if (IS_ERR(mdata->base))
		return PTR_ERR(mdata->base);

	irq = platform_get_irq(pdev, 0);
	if (irq < 0)
		return irq;

	if (!dev->dma_mask)
		dev->dma_mask = &dev->coherent_dma_mask;

	if (mdata->dev_comp->ipm_design)
		dma_set_max_seg_size(dev, SZ_16M);
	else
		dma_set_max_seg_size(dev, SZ_256K);

	mdata->parent_clk = devm_clk_get(dev, "parent-clk");
	if (IS_ERR(mdata->parent_clk))
		return dev_err_probe(dev, PTR_ERR(mdata->parent_clk),
				     "failed to get parent-clk\n");

	mdata->sel_clk = devm_clk_get(dev, "sel-clk");
	if (IS_ERR(mdata->sel_clk))
		return dev_err_probe(dev, PTR_ERR(mdata->sel_clk), "failed to get sel-clk\n");

	mdata->spi_clk = devm_clk_get(dev, "spi-clk");
	if (IS_ERR(mdata->spi_clk))
		return dev_err_probe(dev, PTR_ERR(mdata->spi_clk), "failed to get spi-clk\n");

	mdata->spi_hclk = devm_clk_get_optional(dev, "hclk");
	if (IS_ERR(mdata->spi_hclk))
		return dev_err_probe(dev, PTR_ERR(mdata->spi_hclk), "failed to get hclk\n");

	ret = clk_set_parent(mdata->sel_clk, mdata->parent_clk);
	if (ret < 0)
		return dev_err_probe(dev, ret, "failed to clk_set_parent\n");

	ret = clk_prepare_enable(mdata->spi_hclk);
	if (ret < 0)
		return dev_err_probe(dev, ret, "failed to enable hclk\n");

	ret = clk_prepare_enable(mdata->spi_clk);
	if (ret < 0) {
		clk_disable_unprepare(mdata->spi_hclk);
		return dev_err_probe(dev, ret, "failed to enable spi_clk\n");
	}

	mdata->spi_clk_hz = clk_get_rate(mdata->spi_clk);

	if (mdata->dev_comp->no_need_unprepare) {
		clk_disable(mdata->spi_clk);
		clk_disable(mdata->spi_hclk);
	} else {
		clk_disable_unprepare(mdata->spi_clk);
		clk_disable_unprepare(mdata->spi_hclk);
	}

	if (mdata->dev_comp->need_pad_sel) {
		if (mdata->pad_num != master->num_chipselect)
			return dev_err_probe(dev, -EINVAL,
				"pad_num does not match num_chipselect(%d != %d)\n",
				mdata->pad_num, master->num_chipselect);

		if (!master->cs_gpiods && master->num_chipselect > 1)
			return dev_err_probe(dev, -EINVAL,
				"cs_gpios not specified and num_chipselect > 1\n");
	}

	if (mdata->dev_comp->dma_ext)
		addr_bits = DMA_ADDR_EXT_BITS;
	else
		addr_bits = DMA_ADDR_DEF_BITS;
	ret = dma_set_mask(dev, DMA_BIT_MASK(addr_bits));
	if (ret)
		dev_notice(dev, "SPI dma_set_mask(%d) failed, ret:%d\n",
			   addr_bits, ret);

	ret = devm_request_irq(dev, irq, mtk_spi_interrupt,
			       IRQF_TRIGGER_NONE, dev_name(dev), master);
	if (ret)
		return dev_err_probe(dev, ret, "failed to register irq\n");

	pm_runtime_enable(dev);

	ret = devm_spi_register_master(dev, master);
	if (ret) {
		pm_runtime_disable(dev);
		return dev_err_probe(dev, ret, "failed to register master\n");
	}

	return 0;
}

static void mtk_spi_remove(struct platform_device *pdev)
{
	struct spi_master *master = platform_get_drvdata(pdev);
	struct mtk_spi *mdata = spi_master_get_devdata(master);
	int ret;

<<<<<<< HEAD
	ret = pm_runtime_get_sync(&pdev->dev);
	if (ret < 0) {
		dev_warn(&pdev->dev, "Failed to resume hardware (%pe)\n", ERR_PTR(ret));
	} else {
		/*
		 * If pm runtime resume failed, clks are disabled and
		 * unprepared. So don't access the hardware and skip clk
		 * unpreparing.
		 */
		mtk_spi_reset(mdata);
=======
	if (mdata->use_spimem && !completion_done(&mdata->spimem_done))
		complete(&mdata->spimem_done);

	ret = pm_runtime_resume_and_get(&pdev->dev);
	if (ret < 0)
		return ret;

	mtk_spi_reset(mdata);
>>>>>>> 0c331fd1

		if (mdata->dev_comp->no_need_unprepare) {
			clk_unprepare(mdata->spi_clk);
			clk_unprepare(mdata->spi_hclk);
		}
	}

	pm_runtime_put_noidle(&pdev->dev);
	pm_runtime_disable(&pdev->dev);
}

#ifdef CONFIG_PM_SLEEP
static int mtk_spi_suspend(struct device *dev)
{
	int ret;
	struct spi_master *master = dev_get_drvdata(dev);
	struct mtk_spi *mdata = spi_master_get_devdata(master);

	ret = spi_master_suspend(master);
	if (ret)
		return ret;

	if (!pm_runtime_suspended(dev)) {
		clk_disable_unprepare(mdata->spi_clk);
		clk_disable_unprepare(mdata->spi_hclk);
	}

	return 0;
}

static int mtk_spi_resume(struct device *dev)
{
	int ret;
	struct spi_master *master = dev_get_drvdata(dev);
	struct mtk_spi *mdata = spi_master_get_devdata(master);

	if (!pm_runtime_suspended(dev)) {
		ret = clk_prepare_enable(mdata->spi_clk);
		if (ret < 0) {
			dev_err(dev, "failed to enable spi_clk (%d)\n", ret);
			return ret;
		}

		ret = clk_prepare_enable(mdata->spi_hclk);
		if (ret < 0) {
			dev_err(dev, "failed to enable spi_hclk (%d)\n", ret);
			clk_disable_unprepare(mdata->spi_clk);
			return ret;
		}
	}

	ret = spi_master_resume(master);
	if (ret < 0) {
		clk_disable_unprepare(mdata->spi_clk);
		clk_disable_unprepare(mdata->spi_hclk);
	}

	return ret;
}
#endif /* CONFIG_PM_SLEEP */

#ifdef CONFIG_PM
static int mtk_spi_runtime_suspend(struct device *dev)
{
	struct spi_master *master = dev_get_drvdata(dev);
	struct mtk_spi *mdata = spi_master_get_devdata(master);

	if (mdata->dev_comp->no_need_unprepare) {
		clk_disable(mdata->spi_clk);
		clk_disable(mdata->spi_hclk);
	} else {
		clk_disable_unprepare(mdata->spi_clk);
		clk_disable_unprepare(mdata->spi_hclk);
	}

	return 0;
}

static int mtk_spi_runtime_resume(struct device *dev)
{
	struct spi_master *master = dev_get_drvdata(dev);
	struct mtk_spi *mdata = spi_master_get_devdata(master);
	int ret;

	if (mdata->dev_comp->no_need_unprepare) {
		ret = clk_enable(mdata->spi_clk);
		if (ret < 0) {
			dev_err(dev, "failed to enable spi_clk (%d)\n", ret);
			return ret;
		}
		ret = clk_enable(mdata->spi_hclk);
		if (ret < 0) {
			dev_err(dev, "failed to enable spi_hclk (%d)\n", ret);
			clk_disable(mdata->spi_clk);
			return ret;
		}
	} else {
		ret = clk_prepare_enable(mdata->spi_clk);
		if (ret < 0) {
			dev_err(dev, "failed to prepare_enable spi_clk (%d)\n", ret);
			return ret;
		}

		ret = clk_prepare_enable(mdata->spi_hclk);
		if (ret < 0) {
			dev_err(dev, "failed to prepare_enable spi_hclk (%d)\n", ret);
			clk_disable_unprepare(mdata->spi_clk);
			return ret;
		}
	}

	return 0;
}
#endif /* CONFIG_PM */

static const struct dev_pm_ops mtk_spi_pm = {
	SET_SYSTEM_SLEEP_PM_OPS(mtk_spi_suspend, mtk_spi_resume)
	SET_RUNTIME_PM_OPS(mtk_spi_runtime_suspend,
			   mtk_spi_runtime_resume, NULL)
};

static struct platform_driver mtk_spi_driver = {
	.driver = {
		.name = "mtk-spi",
		.pm	= &mtk_spi_pm,
		.of_match_table = mtk_spi_of_match,
	},
	.probe = mtk_spi_probe,
	.remove_new = mtk_spi_remove,
};

module_platform_driver(mtk_spi_driver);

MODULE_DESCRIPTION("MTK SPI Controller driver");
MODULE_AUTHOR("Leilk Liu <leilk.liu@mediatek.com>");
MODULE_LICENSE("GPL v2");
MODULE_ALIAS("platform:mtk-spi");<|MERGE_RESOLUTION|>--- conflicted
+++ resolved
@@ -1276,7 +1276,9 @@
 	struct mtk_spi *mdata = spi_master_get_devdata(master);
 	int ret;
 
-<<<<<<< HEAD
+	if (mdata->use_spimem && !completion_done(&mdata->spimem_done))
+		complete(&mdata->spimem_done);
+
 	ret = pm_runtime_get_sync(&pdev->dev);
 	if (ret < 0) {
 		dev_warn(&pdev->dev, "Failed to resume hardware (%pe)\n", ERR_PTR(ret));
@@ -1287,16 +1289,6 @@
 		 * unpreparing.
 		 */
 		mtk_spi_reset(mdata);
-=======
-	if (mdata->use_spimem && !completion_done(&mdata->spimem_done))
-		complete(&mdata->spimem_done);
-
-	ret = pm_runtime_resume_and_get(&pdev->dev);
-	if (ret < 0)
-		return ret;
-
-	mtk_spi_reset(mdata);
->>>>>>> 0c331fd1
 
 		if (mdata->dev_comp->no_need_unprepare) {
 			clk_unprepare(mdata->spi_clk);
