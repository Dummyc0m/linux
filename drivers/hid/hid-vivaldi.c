--- conflicted
+++ resolved
@@ -33,86 +33,6 @@
 	return hid_hw_start(hdev, HID_CONNECT_DEFAULT);
 }
 
-<<<<<<< HEAD
-static void vivaldi_feature_mapping(struct hid_device *hdev,
-				    struct hid_field *field,
-				    struct hid_usage *usage)
-{
-	struct vivaldi_data *drvdata = hid_get_drvdata(hdev);
-	struct hid_report *report = field->report;
-	int fn_key;
-	int ret;
-	u32 report_len;
-	u8 *report_data, *buf;
-
-	if (field->logical != HID_USAGE_FN_ROW_PHYSMAP ||
-	    (usage->hid & HID_USAGE_PAGE) != HID_UP_ORDINAL)
-		return;
-
-	fn_key = (usage->hid & HID_USAGE);
-	if (fn_key < MIN_FN_ROW_KEY || fn_key > MAX_FN_ROW_KEY)
-		return;
-	if (fn_key > drvdata->max_function_row_key)
-		drvdata->max_function_row_key = fn_key;
-
-	report_data = buf = hid_alloc_report_buf(report, GFP_KERNEL);
-	if (!report_data)
-		return;
-
-	report_len = hid_report_len(report);
-	if (!report->id) {
-		/*
-		 * hid_hw_raw_request() will stuff report ID (which will be 0)
-		 * into the first byte of the buffer even for unnumbered
-		 * reports, so we need to account for this to avoid getting
-		 * -EOVERFLOW in return.
-		 * Note that hid_alloc_report_buf() adds 7 bytes to the size
-		 * so we can safely say that we have space for an extra byte.
-		 */
-		report_len++;
-	}
-
-	ret = hid_hw_raw_request(hdev, report->id, report_data,
-				 report_len, HID_FEATURE_REPORT,
-				 HID_REQ_GET_REPORT);
-	if (ret < 0) {
-		dev_warn(&hdev->dev, "failed to fetch feature %d\n",
-			 field->report->id);
-		goto out;
-	}
-
-	if (!report->id) {
-		/*
-		 * Undo the damage from hid_hw_raw_request() for unnumbered
-		 * reports.
-		 */
-		report_data++;
-		report_len--;
-	}
-
-	ret = hid_report_raw_event(hdev, HID_FEATURE_REPORT, report_data,
-				   report_len, 0);
-	if (ret) {
-		dev_warn(&hdev->dev, "failed to report feature %d\n",
-			 field->report->id);
-		goto out;
-	}
-
-	drvdata->function_row_physmap[fn_key - MIN_FN_ROW_KEY] =
-	    field->value[usage->usage_index];
-
-out:
-	kfree(buf);
-}
-
-static int vivaldi_input_configured(struct hid_device *hdev,
-				    struct hid_input *hidinput)
-{
-	return devm_device_add_group(&hdev->dev, &input_attribute_group);
-}
-
-=======
->>>>>>> 8b188fba
 static const struct hid_device_id vivaldi_table[] = {
 	{ HID_DEVICE(HID_BUS_ANY, HID_GROUP_VIVALDI, HID_ANY_ID, HID_ANY_ID) },
 	{ }
