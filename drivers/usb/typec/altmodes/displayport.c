--- conflicted
+++ resolved
@@ -802,10 +802,6 @@
 	.remove = dp_altmode_remove,
 	.driver = {
 		.name = "typec_displayport",
-<<<<<<< HEAD
-		.owner = THIS_MODULE,
-=======
->>>>>>> 0c383648
 		.dev_groups = displayport_groups,
 	},
 };
