--- conflicted
+++ resolved
@@ -150,11 +150,7 @@
 #define KVM_REQ_MMU_RELOAD        (1 | KVM_REQUEST_WAIT | KVM_REQUEST_NO_WAKEUP)
 #define KVM_REQ_UNBLOCK           2
 #define KVM_REQ_UNHALT            3
-<<<<<<< HEAD
-#define KVM_REQ_VM_BUGGED         (4 | KVM_REQUEST_WAIT | KVM_REQUEST_NO_WAKEUP)
-=======
 #define KVM_REQ_VM_DEAD           (4 | KVM_REQUEST_WAIT | KVM_REQUEST_NO_WAKEUP)
->>>>>>> df0cc57e
 #define KVM_REQUEST_ARCH_BASE     8
 
 #define KVM_ARCH_REQ_FLAGS(nr, flags) ({ \
@@ -164,12 +160,7 @@
 #define KVM_ARCH_REQ(nr)           KVM_ARCH_REQ_FLAGS(nr, 0)
 
 bool kvm_make_vcpus_request_mask(struct kvm *kvm, unsigned int req,
-<<<<<<< HEAD
-				 struct kvm_vcpu *except,
-				 unsigned long *vcpu_bitmap, cpumask_var_t tmp);
-=======
 				 unsigned long *vcpu_bitmap);
->>>>>>> df0cc57e
 bool kvm_make_all_cpus_request(struct kvm *kvm, unsigned int req);
 bool kvm_make_all_cpus_request_except(struct kvm *kvm, unsigned int req,
 				      struct kvm_vcpu *except);
@@ -626,10 +617,7 @@
 	unsigned int max_halt_poll_ns;
 	u32 dirty_ring_size;
 	bool vm_bugged;
-<<<<<<< HEAD
-=======
 	bool vm_dead;
->>>>>>> df0cc57e
 
 #ifdef CONFIG_HAVE_KVM_PM_NOTIFIER
 	struct notifier_block pm_notifier;
@@ -663,14 +651,6 @@
 #define vcpu_err(vcpu, fmt, ...)					\
 	kvm_err("vcpu%i " fmt, (vcpu)->vcpu_id, ## __VA_ARGS__)
 
-<<<<<<< HEAD
-static inline void kvm_vm_bugged(struct kvm *kvm)
-{
-	kvm->vm_bugged = true;
-	kvm_make_all_cpus_request(kvm, KVM_REQ_VM_BUGGED);
-}
-
-=======
 static inline void kvm_vm_dead(struct kvm *kvm)
 {
 	kvm->vm_dead = true;
@@ -684,7 +664,6 @@
 }
 
 
->>>>>>> df0cc57e
 #define KVM_BUG(cond, kvm, fmt...)				\
 ({								\
 	int __ret = (cond);					\
